--- conflicted
+++ resolved
@@ -905,42 +905,10 @@
                     doc_copy = container()
                 else:
                     doc_copy = self._copy_field(doc, container)
-<<<<<<< HEAD
-
-=======
-            # if a truthy value was passed in as the field values, include
-            # those fields
-            elif list(fields.values())[0]:
-                doc_copy = container()
-                for key in fields:
-                    key_parts = key.split('.')
-                    subdocument = doc
-                    subdocument_copy = doc_copy
-                    last_copy = subdocument_copy
-                    full_key_path_found = True
-                    for key_part in key_parts[:-1]:
-                        if key_part not in subdocument:
-                            full_key_path_found = False
-                            break
-                        subdocument = subdocument[key_part]
-                        last_copy = subdocument_copy
-                        subdocument_copy = subdocument_copy.setdefault(key_part, {})
-
-                    if full_key_path_found:
-                        last_key = key_parts[-1]
-                        if isinstance(subdocument, dict) and last_key in subdocument:
-                            subdocument_copy[last_key] = subdocument[last_key]
-                        elif isinstance(subdocument, (list, tuple)):
-                            subdocument = [{last_key: x[last_key]}
-                                           for x in subdocument if last_key in x]
-                            if subdocument:
-                                last_copy[key_parts[-2]] = subdocument
-            # otherwise, exclude the fields passed in
->>>>>>> dffdf732
             else:
                 doc_copy = self._project_by_spec(doc,
                                                  self._combine_projection_spec(fields),
-                                                 is_include=(list(fields.values())[0] == 1),
+                                                 is_include=list(fields.values())[0],
                                                  container=container)
 
             # set the _id value if we requested it, otherwise remove it
