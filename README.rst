--- conflicted
+++ resolved
@@ -172,7 +172,7 @@
 * pacud
 * tipok
 * waskew (waskew _at_ narrativescience.com)
-<<<<<<< HEAD
+* jmsantorum (jmsantorum [at] gmail [dot] com)
 
 
 .. _examples in tests: https://github.com/vmalloc/mongomock/blob/master/tests/test__mongomock.py#L108
@@ -192,7 +192,4 @@
     :alt: PyPI license
 
 .. |pypi_wheel| image:: https://img.shields.io/pypi/wheel/mongomock.svg
-    :alt: PyPI wheel status
-=======
-* jmsantorum (jmsantorum [at] gmail [dot] com)
->>>>>>> 8ed330d3
+    :alt: PyPI wheel status