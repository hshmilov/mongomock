"""
Multiprocess utils
"""
import concurrent.futures
import logging
import multiprocessing
import queue
import sys
import threading
import time

from typing import List, Callable, Tuple, Dict

import psutil

logger = logging.getLogger(f'axonius.{__name__}')
CHECK_QUEUE_INTERVAL = 5
SIGTERM_TO_SIGKILL_TIME = 10


class EnhancedGenerator:
    def __init__(self, gen):
        self.gen = gen

    def __iter__(self):
        self.value = yield from self.gen


def multiprocess_yield_wrapper(func: Tuple[Callable, Tuple, Dict], m_queue: multiprocessing.Queue):
    try:
        generator = EnhancedGenerator(func[0](*func[1], **func[2]))
        for yield_result in generator:
            m_queue.put(yield_result)

        # at last, return the value of the function. this is enhanced generators - read this:
        # https://stackoverflow.com/questions/34073370/best-way-to-receive-the-return-value-from-a-python-generator
        return generator.value
    except Exception:
        logger.exception(f'Multiprocess_yield_wrapper exception while calling {str(func[0])}')
    finally:
        m_queue.put(None)


# pylint: disable=no-member,protected-access,too-many-branches
def kill_ids(pids: list):
    # Waiting before we immediately start causes process hangs to not happen, probably because
    # there are less race-conditions. do not remove!
    time.sleep(10)
    try:
        # Try gracefully
        for pid in pids:
            try:
                proc = psutil.Process(pid)
                logger.info(f'Terminating pid {pid} (SIGTERM)')
                if proc.is_running():
                    proc.terminate()
                    logger.info(f'sent SIGTERM to {pid}')
                else:
                    logger.info(f'pid {pid} not running')
            except psutil._exceptions.NoSuchProcess:
                pass
            except Exception:
                logger.exception(f'Could not SIGTERM pid {pid}')

        time.sleep(SIGTERM_TO_SIGKILL_TIME)
        # kill whatever stayed
        for pid in pids:
            try:
                proc = psutil.Process(pid)
                if proc.is_running():
                    logger.info(f'Terminating pid {pid} (SIGKILL)')
                    proc.kill()
                    logger.info(f'sent SIGKILL to {pid}')
                else:
                    logger.info(f'pid {pid} not running')
            except psutil._exceptions.NoSuchProcess:
                pass
            except Exception:
                logger.exception(f'Could not SIGKILL pid {pid}')

        time.sleep(SIGTERM_TO_SIGKILL_TIME)
        for pid in pids:
            try:
                proc = psutil.Process(pid)
                if proc.is_running():
                    logger.critical(f'Could not kill pid {pid} - process might be stuck!')
            except psutil._exceptions.NoSuchProcess:
                pass
            except Exception:
                logger.exception(f'Could not query pid {pid}')
    except Exception:
        logger.exception(f'Could not kill pids {pids}')


# pylint: disable=no-member,protected-access
def concurrent_multiprocess_yield(to_execute: List[Tuple[Callable, Tuple, Dict]], parallel_count):
    """
    Gets a list of functions to execute. Assumes each function returns a generator.
    Executes each one of those functions in its own process, and yields the result in the calling process.
    :param to_execute: a list of tuples, each tuple is a tuple of (function, args_tuple, kwargs_dict)
    :param parallel_count: How much to execute in parallel.
    :return:
    """
    logger.info(f'Found {len(to_execute)} functions to execute, with {parallel_count} processes')
    manager = multiprocessing.Manager()
    queue_instance = manager.Queue()

    logger.info(f'Multiprocessing.Manager is in pid {manager._process.pid}')

    results = []

    with concurrent.futures.ProcessPoolExecutor(parallel_count) as pool:
        try:
            futures = [pool.submit(multiprocess_yield_wrapper, func_tuple, queue_instance) for func_tuple in to_execute]

            def notify_as_completed():
                try:
                    for i, future in enumerate(concurrent.futures.as_completed(futures)):
                        logger.info(f'ProcessPoolExecutor - Finished {i} out of {len(to_execute)}.')
                        results.append(future.result())
                except Exception:
                    logger.exception(
                        f'Error while notifying as_completed for concurrent_multiprocess_yield'
                    )

            thread = threading.Thread(target=notify_as_completed)
            thread.start()

            none_recieved = 0
            try:
                while none_recieved != len(to_execute):
                    try:
                        res = queue_instance.get(True, CHECK_QUEUE_INTERVAL)
                    except queue.Empty:
                        if thread.is_alive():
                            continue
                        else:
                            logger.error(f'Receiving thead is no longer alive.')
                            break
                    if res is None:
                        none_recieved += 1
                    else:
                        yield res
            except Exception:
                logger.critical(f'Error while yielding results from concurrent_multiprocess_yield', exc_info=True)
        except BaseException as e:
<<<<<<< HEAD
=======
            # pylint: disable=protected-access
            # pylint: enable=protected-access
>>>>>>> af9b6918
            logger.exception(f'Got event {str(e).strip()!r} event. Stopping')
            return []
        finally:
            all_pids = []
            all_pids.extend(pool._processes.keys())
            all_pids.append(manager._process.pid)
            threading.Thread(target=kill_ids, args=(all_pids,), daemon=True).start()

    return results


def test_number_yielder(x, y):
    for i in range(x, y):
        yield i

    return f'done with {x}, {y}'


def test():
    logging.basicConfig(stream=sys.stdout, level=logging.DEBUG)
    result = EnhancedGenerator(
        concurrent_multiprocess_yield([(test_number_yielder, (i, i + 10), {}) for i in range(10)], 1)
    )
    for i in result:
        print(f'Got {i}')

    print(f'All results: {result.value}')


if __name__ == '__main__':
    sys.exit(test())<|MERGE_RESOLUTION|>--- conflicted
+++ resolved
@@ -144,11 +144,8 @@
             except Exception:
                 logger.critical(f'Error while yielding results from concurrent_multiprocess_yield', exc_info=True)
         except BaseException as e:
-<<<<<<< HEAD
-=======
             # pylint: disable=protected-access
             # pylint: enable=protected-access
->>>>>>> af9b6918
             logger.exception(f'Got event {str(e).strip()!r} event. Stopping')
             return []
         finally:
