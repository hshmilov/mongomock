"""
GUIPlugin.py: Backend services for the web app
"""

__author__ = "Mark Segal"

from axonius.PluginBase import PluginBase, add_rule, AXONIUS_REST, return_error
import tarfile
import io
from datetime import date
from flask import send_from_directory, jsonify, request, session, after_this_request
from passlib.hash import bcrypt
from elasticsearch import Elasticsearch
import requests
import configparser
import pymongo
from bson import SON, ObjectId
import os
import json

# the maximal amount of data a pagination query will give
PAGINATION_LIMIT_MAX = 100


def add_rule_unauthenticated(rule, require_connected=True, *args, **kwargs):
    """
    Syntactic sugar for add_rule(should_authenticate=False, ...)
    :param rule: rule name
    :param require_connected: whether or not to require that the user is connected
    :param args:
    :param kwargs:
    :return:
    """
    add_rule_res = add_rule(rule, should_authenticate=False, *args, **kwargs)
    if require_connected:
        return lambda func: requires_connected(add_rule_res(func))
    return add_rule_res


# Caution! These decorators must come BEFORE @add_rule
def gzipped_downloadable(filename, extension):
    filename = filename.format(date.today())

    def gzipped_downloadable_wrapper(f):
        def view_func(*args, **kwargs):
            @after_this_request
            def zipper(response):
                response.direct_passthrough = False

                if (response.status_code < 200 or
                    response.status_code >= 300 or
                        'Content-Encoding' in response.headers):
                    return response
                uncompressed = io.BytesIO(response.data)
                compressed = io.BytesIO()

                tar = tarfile.open(mode='w:gz', fileobj=compressed)
                tarinfo = tarfile.TarInfo(f"{filename}.{extension}")
                tarinfo.size = len(response.data)
                tar.addfile(tarinfo, fileobj=uncompressed)
                tar.close()

                response.data = compressed.getbuffer()
                if "Content-Disposition" not in response.headers:
                    response.headers["Content-Disposition"] = f"attachment;filename={filename}.tar.gz"
                return response

            return f(*args, **kwargs)

        return view_func

    return gzipped_downloadable_wrapper


# Caution! These decorators must come BEFORE @add_rule
def paginated(limit_max=PAGINATION_LIMIT_MAX):
    """
    Decorator stating that the view supports "?limit=X&start=Y" for pagination
    """

    def wrap(func):
        def actual_wrapper(self, *args, **kwargs):
            # it's fine to raise here - an exception will be nicely JSONly displayed by add_rule
            limit = request.args.get('limit', limit_max, int)
            if limit < 0:
                raise ValueError("Limit mustn't be negative")
            if limit > limit_max:
                limit = limit_max
            skip = int(request.args.get('skip', 0, int))
            if skip < 0:
                raise ValueError("start mustn't be negative")
            return func(self, limit=limit, skip=skip, *args, **kwargs)

        return actual_wrapper

    return wrap


# Caution! These decorators must come BEFORE @add_rule
def queried():
    """
    Decorator stating that the view supports ?fields=["name","hostname",["os_type":"OS.type"]]
    """

    def wrap(func):
        def actual_wrapper(self, *args, **kwargs):
            pass

            query = request.args.get('query')
            parsed_query = dict()
            if query:
                try:
                    query = json.loads(query)

                    # Taking care and removing adapters from query.
                    for adapter in query.pop('adapters', []):
                        parsed_query['adapters'] = {'$elemMatch': {'plugin_name': adapter}}

                    for key, val in query.items():
                        if 'adapters' not in parsed_query:
                            parsed_query['adapters'] = {'$elemMatch': {'data.{0}'.format(key): val}}
                        else:
                            parsed_query['adapters']['$elemMatch']['data.{0}'.format(key)] = val

                except json.JSONDecodeError:
                    pass
            return func(self, query=parsed_query, *args, **kwargs)

        return actual_wrapper

    return wrap


# Caution! These decorators must come BEFORE @add_rule
def filtered():
    """
    Decorator stating that the view supports ?fields=["name","hostname",["os_type":"OS.type"]]
    """

    def wrap(func):
        def actual_wrapper(self, *args, **kwargs):
            def convert_field(fields):
                for field in fields:
                    if isinstance(field, str) and field.isidentifier():
                        yield [field, field]
                    if isinstance(field, list) and len(field) == 2:
                        field_name, db_path = field

                        # allow '.' in db path
                        # str.isidentifier - validates the string to be a valid python name
                        # for security reasons
                        if isinstance(field_name, str) and field_name.isidentifier() and \
                                isinstance(db_path, str) and db_path.replace('.', '').isidentifier:
                            yield field

            fields = request.args.get('fields')
            parsed_fields = None
            if fields:
                try:
                    fields = json.loads(fields)
                    if type(fields) == list:
                        parsed_fields = convert_field(fields)
                except json.JSONDecodeError:
                    pass
            return func(self, fields=parsed_fields, *args, **kwargs)

        return actual_wrapper

    return wrap


# Caution! These decorators must come BEFORE @add_rule
def requires_aggregator():
    """
    Decorator stating that the view requires an aggregator DB
    """

    def wrap(func):
        def actual_wrapper(self, *args, **kwargs):
            if self._aggregator_plugin_unique_name is None:
                return return_error("Aggregator is missing, try again later", 500)
            return func(self, *args, **kwargs)

        return actual_wrapper

    return wrap


# Caution! These decorators must come BEFORE @add_rule
def requires_connected(func):
    """
    Decorator stating that the view requires the user to be connected
    """

    def wrapper(self, *args, **kwargs):
        user = session.get('user')
        if user is None:
            return return_error("You're not connected", 401)
        return func(self, *args, **kwargs)

    return wrapper


def beautify_db_entry(entry):
    """
    Renames the '_id' to 'date_fetched', and stores it as an id to 'uuid' in a dict from mongo
    :type entry: dict
    :param entry: dict from mongodb
    :return: dict
    """
    tmp = {**entry, **{'date_fetched': entry['_id']}}
    tmp['uuid'] = str(entry['_id'])
    del tmp['_id']
    return tmp


class APIPlugin(PluginBase):
    def __init__(self, *args, **kwargs):
        """
        Check AdapterBase documentation for additional params and exception details.
        """
        config = configparser.ConfigParser()
        config.read('plugin_config.ini')

        super().__init__(special_db_credentials=['aggregator'], *args, **kwargs)
        AXONIUS_REST.root_path = os.getcwd()
        AXONIUS_REST.static_folder = 'my-project/dist/static'
        AXONIUS_REST.static_url_path = 'static'
        AXONIUS_REST.config['SESSION_TYPE'] = 'memcached'
        AXONIUS_REST.config['SECRET_KEY'] = 'this is my secret key which I like very much, I have no idea what is this'
        aggregator = self._get_aggregator()
        if aggregator is None:
            self._aggregator_plugin_unique_name = None
        else:
            self._aggregator_plugin_unique_name = aggregator['plugin_unique_name']
            # self._elk_addr = config['gui_specific']['elk_addr']
            # self._elk_auth = config['gui_specific']['elk_auth']
            # self.db_user = config['gui_specific']['db_user']
            # self.db_password = config['gui_specific']['db_password']

    def _get_aggregator(self):
<<<<<<< HEAD
        # using requestsg directly so the api key won't be sent, so the core will give a list of the plugins
        plugins_available = requests.get(self.core_address + '/register').json()
        aggregator_plugin = [x for x in plugins_available.values() if x['plugin_name'] == 'aggregator']
=======
        # using requests directly so the api key won't be sent, so the core will give a list of the plugins
        plugins_available = requests.get(
            self.core_address + '/register').json()
        aggregator_plugin = [x for x in plugins_available.values(
        ) if x['plugin_name'] == 'aggregator_plugin']
>>>>>>> 3da464a3
        if len(aggregator_plugin) == 0:
            return None
        if len(aggregator_plugin) != 1:
            raise RuntimeError(
                f"There are {len(aggregator_plugin)} aggregators, there should only be one")
        return aggregator_plugin[0]

    def _query_aggregator(self, resource, *args, **kwargs):
        """

        :param resource:
        :param args:
        :param kwargs:
        :return:
        """
        return self.request_remote_plugin(resource, self._aggregator_plugin_unique_name, *args, **kwargs).json()

    @add_rule_unauthenticated("api/adapter_devices/<device_id>")
    def adapter_device_by_id(self, device_id):
        """
        -- this has to be remade, postponed because it's not for MVP
        Returns a device by id
        :param device_id: device id
        :return:
        """
        with self._get_db_connection(False) as db_connection:
<<<<<<< HEAD
            parsed_db = db_connection[self._aggregator_plugin_unique_name]['parsed']
            device = parsed_db.find_one({'id': device_id}, sort=[('_id', pymongo.DESCENDING)])
=======
            parsed_db = db_connection[self._devices_db_name]['parsed']
            device = parsed_db.find_one({'id': device_id}, sort=[
                                        ('_id', pymongo.DESCENDING)])
>>>>>>> 3da464a3
            if device is None:
                return return_error("Device not found", 404)
            return jsonify(beautify_db_entry(device))

    @requires_aggregator()
    @paginated()
    @filtered()
    @add_rule_unauthenticated("api/adapter_devices")
    def adapter_devices(self, limit, skip, query):
        """
        Returns all known devices. All parameters are generated by the decorators.
        :param limit: limit for pagination
        :param skip: start index for pagination
        :param fields: fields to return, or None for all
        :return:
        """
        if query is None:
            group_by = {"_id": "$data.id",
                        "all":
                            {"$first": "$$ROOT"}
                        }
        else:
            group_by = {field_name: {'$first': '$' + db_path}
                        for field_name, db_path in fields}
            group_by['_id'] = "$data.id"
            group_by['date_fetcher'] = {"$first": "$_id"}

        with self._get_db_connection(False) as db_connection:
            parsed_db = db_connection[self._devices_db_name]['parsed']
            devices = parsed_db.aggregate([
                {"$sort": SON([('_id', pymongo.DESCENDING)])},
                {
                    "$group": group_by
                },
                {"$sort": SON([('all.data.name', pymongo.ASCENDING)])},
                {"$skip": skip},
                {"$limit": limit}
            ])

            if query is None:
                return jsonify([beautify_db_entry(x['all']) for x in devices])
        return jsonify(devices)

    @requires_aggregator()
    @paginated()
    @queried()
    @add_rule_unauthenticated("api/devices")
    def current_devices(self, limit, skip, query):
        """
        Get Axonius devices from the aggregator
        """
        with self._get_db_connection(True) as db_connection:
            client_collection = db_connection['aggregator_plugin_1']['devices_db']
            return jsonify(
                beautify_db_entry(device) for device in
                client_collection.find(query).sort([('_id', pymongo.ASCENDING)]).skip(skip).limit(limit))

    @paginated()
    @add_rule_unauthenticated("api/filters", methods=['POST', 'GET'])
    def filters(self, limit, skip):
        """
        Get and create saved filters.
        A filter is a query to run on the devices.
        Only helps the UI show "last queries", doesn't perform any action.
        :param limit: limit for pagination
        :param skip: start index for pagination
        :return:
        """
        filters_collection = self._get_collection('filters')
        if request.method == 'GET':
            return jsonify(beautify_db_entry(entry) for entry in filters_collection.find({'deleted': False}).skip(
                skip).limit(limit))
        if request.method == 'POST':
            filter_to_add = request.get_json(silent=True)
            if filter_to_add is None:
                return return_error("Invalid filter", 400)
            filter_data, filter_name = filter_to_add.get(
                'filter'), filter_to_add.get('name')
            filters_collection.update({'name': filter_name},
                                      {'filter': filter_data,
                                          'name': filter_name, 'deleted': False},
                                      upsert=True)
            return ""

    @add_rule_unauthenticated("api/filters/<filter_id>", methods=['DELETE'])
    def delete_filter(self, filter_id):
        filters_collection = self._get_collection('filters')
        filters_collection.update({'_id': ObjectId(filter_id)},
                                  {
                                      '$set': {
                                          'deleted': True
                                      }}
                                  )
        return ""

    def _get_plugin_schemas(self, db_connection, plugin_unique_name):
        """
        Get all schemas for a given plugin
        :param db: a db connection
        :param plugin_unique_name: the unique name of the plugin
        :return: dict
        """

        clients_value = db_connection[plugin_unique_name]['adapter_schema'].find_one(sort=[('adapter_version',
                                                                                            pymongo.DESCENDING)])
        if clients_value is None:
            return {}
        return {'clients': clients_value.get('schema')}

    @paginated()
    @add_rule_unauthenticated("api/adapters")
    def adapters(self, limit, skip):
        """
        Get all adapters from the core
        :param limit: for pagination
        :param skip: for pagination
        :return:
        """
        plugins_available = self.request_remote_plugin('register').json()
        with self._get_db_connection(False) as db_connection:
            adapters_from_db = db_connection['core']['configs'].find({'plugin_type': 'Adapter'}).sort(
                [('plugin_unique_name', pymongo.ASCENDING)]).skip(skip).limit(limit)
            return jsonify({'name': adapter['plugin_name'],
                            'unique_name': adapter['plugin_unique_name'],
                            'creators': 'Dean Sysman',
                            'image': '<img src="deansysman.gif"/>',  # not all fields are yet functional
                            'online': adapter['plugin_unique_name'] in plugins_available,
                            'schemas': self._get_plugin_schemas(db_connection, adapter['plugin_unique_name'])
                            }
                           for adapter in
                           adapters_from_db)

    @paginated()
    @add_rule_unauthenticated("api/adapters/<adapter_unique_name>/clients", methods=['POST', 'GET'])
    def adapters_clients(self, adapter_unique_name, limit, skip):
        """
        Gets or creates clients in the adapter
        :param adapter_unique_name: the adapter to refer to
        :param limit: for pagination (only for GET)
        :param skip: for pagination (only for GET)
        :return:
        """
        with self._get_db_connection(False) as db_connection:
            client_collection = db_connection[adapter_unique_name]['clients']
            if request.method == 'GET':
                return jsonify(
                    beautify_db_entry(client) for client in
                    client_collection.find().sort([('_id', pymongo.ASCENDING)]).skip(
                        skip).limit(limit))
            if request.method == 'POST':
                client_to_add = request.get_json(silent=True)
                if client_to_add is None:
                    return return_error("Invalid client", 400)
                client_collection.insert(client_to_add)
                return ""

    @add_rule_unauthenticated("api/adapters/<adapter_unique_name>/clients/<client_id>", methods=['DELETE'])
    def adapters_clients_delete(self, adapter_unique_name, client_id):
        """
        Gets or creates clients in the adapter
        :param adapter_unique_name: the adapter to refer to
        :param client_id: UUID of client to delete
        :return:
        """
        with self._get_db_connection(False) as db_connection:
            db_connection[adapter_unique_name]['clients'].delete_one(
                {'_id': ObjectId(client_id)})
            return ""

    @add_rule_unauthenticated("api/config/<config_name>", methods=['POST', 'GET'])
    def config(self, config_name):
        """
        Get or set config by name
        :param config_name: Config to fetch
        :return:
        """
        configs_collection = self._get_collection('config')
        if request.method == 'GET':
            return jsonify(
                configs_collection.find_one({'name': config_name},
                                            )['value'])
        if request.method == 'POST':
            config_to_add = request.get_json(silent=True)
            if config_to_add is None:
                return return_error("Invalid filter", 400)
            configs_collection.update({'name': config_name},
                                      {'name': config_name, 'value': config_to_add},
                                      upsert=True)
            return ""

    @paginated()
    @add_rule_unauthenticated("api/notifications", methods=['POST', 'GET'])
    def notifications(self, limit, skip):
        """
        Get all notifications
        :param limit: limit for pagination
        :param skip: start index for pagination
        :return:
        """
        with self._get_db_connection(False) as db:
            notification_collection = db['core']['notifications']
            if request.method == 'GET':
                return jsonify(beautify_db_entry(n) for n in
                               notification_collection.find(projection={
                                   "_id": 1,
                                   "who": 1,
                                   "plugin_name": 1,
                                   "type": 1,
                                   "title": 1,
                                   "seen": 1}).sort(
                                   [('_id', pymongo.ASCENDING)]).skip(skip).limit(limit))
            elif request.method == 'POST':
                notifications_to_see = request.get_json(silent=True)
                if notifications_to_see is None:
                    return return_error("Invalid notification list", 400)
                update_result = notification_collection.update_many(
                    {"_id": {"$in": [ObjectId(x) for x in notifications_to_see.get('notification_ids', [])]}
                     }, {"$set": {'seen': notifications_to_see.get('seen', True)}})
                return str(update_result.modified_count), 200

    @add_rule_unauthenticated("api/notifications/<notification_id>", methods=['GET'])
    def notifications_by_id(self, notification_id):
        """
        Get all notification data
        :param notification_id: Notification ID
        :return:
        """
        with self._get_db_connection(False) as db:
            notification_collection = db['core']['notifications']
            return jsonify(notification_collection.find_one({'_id': notification_id}))

    @add_rule_unauthenticated("api/login", methods=['GET', 'POST'], require_connected=False)
    def login(self):
        """
        Get current user or login
        :return:
        """
        if request.method == 'GET':
            user = session.get('user')
            if user is None:
                return return_error("Not logged in", 401)
            return jsonify(user['username']), 200

        users_collection = self._get_collection('users')
        log_in_data = request.get_json(silent=True)
        if log_in_data is None:
            return return_error("No login data provided", 400)
        username = log_in_data.get('username')
        password = log_in_data.get('password')
        user_from_db = users_collection.find_one({'username': username})
        if user_from_db is None:
            return return_error("No such username", 401)
        if not bcrypt.verify(password, user_from_db['password']):
            return return_error("Wrong password", 401)
        session['user'] = user_from_db
        return ""

    @add_rule_unauthenticated("api/logout", methods=['GET'])
    def logout(self):
        """
        Clears session, logs out
        :return:
        """
        session['user'] = None
        return ""

    @paginated()
    @add_rule_unauthenticated("api/users", methods=['GET', 'POST'])
    def users(self, limit, skip):
        """
        View or add users
        :param limit: limit for pagination
        :param skip: start index for pagination
        :return:
        """
        users_collection = self._get_collection('users')
        if request.method == 'GET':
            return jsonify(beautify_db_entry(n) for n in
                           users_collection.find(projection={
                               "_id": 1,
                               "username": 1,
                               "firstname": 1,
                               "lastname": 1,
                               "picname": 1}).sort(
                               [('_id', pymongo.ASCENDING)]).skip(skip).limit(limit))
        elif request.method == 'POST':
            user_data = request.get_json(silent=True)
            users_collection.update({'username': user_data['username']},
                                    {'username': user_data['username'],
                                     'first_name': user_data.get('firstname'),
                                     'last_name': user_data.get('lastname'),
                                     'pic_name': user_data.get('picname'),
                                     'password': bcrypt.hash(user_data['password']),
                                     },
                                    upsert=True)
            return "", 201

    @paginated()
    @add_rule_unauthenticated("api/logs")
    def logs(self, limit, skip):
        """
        Maybe this should be datewise paginated, perhaps the whole scheme will change.
        :param limit: pagination
        :param skip:
        :return:
        """
        es = Elasticsearch(hosts=[self._elk_addr], http_auth=self._elk_auth)
        res = es.search(index='logstash-*', doc_type='logstash-log',
                        body={'size': limit,
                              'from': skip,
                              'sort': [{'@timestamp': {'order': 'desc'}}]})
        return jsonify(res['hits']['hits'])

    @gzipped_downloadable("axonius_logs_{}", "json")
    @add_rule_unauthenticated("api/logs/export")
    def logs_export(self):
        """
        Pass 'start_date' and/or 'end_date' in GET parameters
        :return:
        """
        start_date = request.args.get('start_date')
        end_date = request.args.get('end_date')
        es = Elasticsearch(hosts=[self._elk_addr], http_auth=self._elk_auth)
        res = es.search(index='logstash-*', doc_type='logstash-log',
                        body={
                            "query": {
                                "range": {  # expect this to return the one result on 2012-12-20
                                    "@timestamp": {
                                        "gte": start_date,
                                        "lte": end_date,
                                    }
                                }
                            }
                        })
        return json.dumps(list(res['hits']['hits']))

    @add_rule_unauthenticated("/", methods=['GET'])
    def index(self):
        return send_from_directory('my-project/dist', 'index.html')<|MERGE_RESOLUTION|>--- conflicted
+++ resolved
@@ -239,17 +239,11 @@
             # self.db_password = config['gui_specific']['db_password']
 
     def _get_aggregator(self):
-<<<<<<< HEAD
-        # using requestsg directly so the api key won't be sent, so the core will give a list of the plugins
-        plugins_available = requests.get(self.core_address + '/register').json()
-        aggregator_plugin = [x for x in plugins_available.values() if x['plugin_name'] == 'aggregator']
-=======
         # using requests directly so the api key won't be sent, so the core will give a list of the plugins
         plugins_available = requests.get(
             self.core_address + '/register').json()
         aggregator_plugin = [x for x in plugins_available.values(
-        ) if x['plugin_name'] == 'aggregator_plugin']
->>>>>>> 3da464a3
+        ) if x['plugin_name'] == 'aggregator']
         if len(aggregator_plugin) == 0:
             return None
         if len(aggregator_plugin) != 1:
@@ -276,14 +270,9 @@
         :return:
         """
         with self._get_db_connection(False) as db_connection:
-<<<<<<< HEAD
             parsed_db = db_connection[self._aggregator_plugin_unique_name]['parsed']
-            device = parsed_db.find_one({'id': device_id}, sort=[('_id', pymongo.DESCENDING)])
-=======
-            parsed_db = db_connection[self._devices_db_name]['parsed']
             device = parsed_db.find_one({'id': device_id}, sort=[
                                         ('_id', pymongo.DESCENDING)])
->>>>>>> 3da464a3
             if device is None:
                 return return_error("Device not found", 404)
             return jsonify(beautify_db_entry(device))
