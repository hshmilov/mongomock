--- conflicted
+++ resolved
@@ -18,14 +18,10 @@
 from axonius.consts.adapter_consts import SHOULD_NOT_REFRESH_CLIENTS
 from axonius.consts.gui_consts import ParallelSearch
 from axonius.consts.plugin_consts import (AGGREGATOR_PLUGIN_NAME,
-<<<<<<< HEAD
                                           PLUGIN_UNIQUE_NAME,
                                           PARALLEL_ADAPTERS,
                                           PLUGIN_NAME,
                                           ADAPTERS_LIST_LENGTH,
-=======
-                                          PLUGIN_UNIQUE_NAME, PARALLEL_ADAPTERS, PLUGIN_NAME,
->>>>>>> 8f1375ec
                                           ACTIVE_DIRECTORY_PLUGIN_NAME)
 from axonius.consts.plugin_subtype import PluginSubtype
 from axonius.mixins.triggerable import Triggerable, RunIdentifier
@@ -675,8 +671,9 @@
             logger.error(f'BulkWriteError: {e.details}')
             raise
 
-    def _update_async_schema_version_2(self):
-        logger.info(f'Upgrading to schema version 2 - migrate wmi adapter hostname')
+    @db_migration(raise_on_failure=False, logger=logger)
+    def _update_async_schema_version_3(self):
+        logger.info(f'Upgrading to schema version 3 - migrate wmi adapter hostname')
         try:
             to_fix = []
             internal_axon_id = None
@@ -727,72 +724,6 @@
                     logger.info(f'Finished updating {count * 2500 + len(to_fix)} entities')
                     self.devices_db.bulk_write(to_fix, ordered=False)
                     to_fix.clear()
-            self.db_async_schema_version = 2
         except BulkWriteError as e:
             logger.error(f'BulkWriteError: {e.details}')
-            raise
-        except Exception as e:
-<<<<<<< HEAD
-=======
-            logger.exception(f'Exception while upgrading aggregator db to async version 1. Details: {e}')
-            raise
-
-    def _update_async_schema_version_2(self):
-        logger.info(f'Upgrading to schema version 2 - migrate wmi adapter hostname')
-        try:
-            to_fix = []
-            internal_axon_id = None
-            count = 0
-            for device in self.devices_db.find({
-                'tags': {
-                    '$elemMatch': {'$and': [
-                        {'name': 'wmi_adapter_0'},
-                        {'data.hostname': {'$exists': True}}
-                    ]
-                    }}
-            }):
-                try:
-                    internal_axon_id = device.get('internal_axon_id')
-                    try:
-                        wmi_tag = [tag for tag in device.get('tags', []) if tag['name'] == 'wmi_adapter_0'][0]
-                        associated_adapters = wmi_tag.get('associated_adapters', [])
-                        wmi_tag_hostname = wmi_tag.get('data', {}).get('hostname', None)
-                        if wmi_tag_hostname and associated_adapters:
-                            associated_adapter_hostname = [
-                                adapter for adapter in device.get('adapters', [])
-                                if adapter[PLUGIN_UNIQUE_NAME] == associated_adapters[0][0]][0]. \
-                                get('data', {}).get('hostname', None)
-                        else:
-                            continue
-                    except Exception as e:
-                        logger.debug(f'Error while getting hostname for {internal_axon_id}: {e}')
-                        continue
-                    if associated_adapter_hostname and wmi_tag_hostname and \
-                            not associated_adapter_hostname.lower().startswith(wmi_tag_hostname.lower()):
-                        new_tags_value = [
-                            tag for tag in device.get('tags', []) if tag.get('name', '') != 'wmi_adapter_0'
-                        ]
-                        to_fix.append(pymongo.operations.UpdateOne(
-                            {'internal_axon_id': internal_axon_id},
-                            {
-                                '$set': {'tags': new_tags_value}
-                            }
-                        ))
-                    if len(to_fix) % 2500 == 0 and len(to_fix) != 0:
-                        count += 1
-                        logger.info(f'Updated {count * 2500} entities')
-                        self.devices_db.bulk_write(to_fix, ordered=False)
-                        to_fix.clear()
-                except Exception as e:
-                    logger.debug(f'Error while migrating device {internal_axon_id}: {e}')
-                if to_fix:
-                    logger.info(f'Finished updating {count * 2500 + len(to_fix)} entities')
-                    self.devices_db.bulk_write(to_fix, ordered=False)
-                    to_fix.clear()
-            self.db_async_schema_version = 2
-        except BulkWriteError as e:
-            logger.error(f'BulkWriteError: {e.details}')
-            raise
-        except Exception as e:
->>>>>>> 8f1375ec
-            logger.exception(f'Exception while upgrading aggregator db to async version 2. Details: {e}')+            raise