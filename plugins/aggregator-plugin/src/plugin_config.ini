[DEFAULT]
<<<<<<< HEAD
version = 1.0.0
core_address = http://core
log_path = ~/logs
name = aggregator

[registration]
plugin_unique_name = aggregator_20929
api_key = d9c4e80cd7d645fd90f930aa00d7211f

[plugin_specific]
plugin_name = aggregator_plugin

=======
version = %%version%%
name = aggregator

>>>>>>> 3da464a3
[DEBUG]
host = 0.0.0.0
port = 80
core_address = http://core:80<|MERGE_RESOLUTION|>--- conflicted
+++ resolved
@@ -1,23 +1,8 @@
 [DEFAULT]
-<<<<<<< HEAD
-version = 1.0.0
-core_address = http://core
-log_path = ~/logs
-name = aggregator
-
-[registration]
-plugin_unique_name = aggregator_20929
-api_key = d9c4e80cd7d645fd90f930aa00d7211f
-
-[plugin_specific]
-plugin_name = aggregator_plugin
-
-=======
 version = %%version%%
 name = aggregator
 
->>>>>>> 3da464a3
 [DEBUG]
 host = 0.0.0.0
 port = 80
-core_address = http://core:80+core_address = http://core