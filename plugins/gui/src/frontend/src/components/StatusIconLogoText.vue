--- conflicted
+++ resolved
@@ -1,12 +1,8 @@
 <template>
     <div class="status-icon-logo-text">
-<<<<<<< HEAD
         <status-icon v-if="statusIconValue" :value="statusIconValue"></status-icon>
-        <img class="logo-container img-lg" v-bind:class="{'ml-4': statusIconValue}" :src="`/src/assets/images/logos/${logoValue}.png`" :title="textValue">
-=======
-        <status-icon :value="statusIconValue"></status-icon>
-        <img class="logo-container img-lg" :src="`/api/gui/src/assets/images/logos/${logoValue}.png`" :title="textValue">
->>>>>>> 08e1bfc1
+        <img class="logo-container img-lg" v-bind:class="{'ml-4': statusIconValue}"
+             :src="`/api/gui/src/assets/images/logos/${logoValue}.png`" :title="textValue">
         <span class="text-container">{{textValue}}</span>
     </div>
 </template>
