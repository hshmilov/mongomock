--- conflicted
+++ resolved
@@ -33,19 +33,11 @@
 
 export const findValue = (field, data) => {
 	let value = undefined
-<<<<<<< HEAD
-	let ind = 0
-	let fieldPathAdapters = field.path.replace(/adapters\./, '')
-	while (!value && ind < data.length) {
-		value = decomposeFieldPath(data[ind], fieldPathAdapters)
-		ind++
-=======
 	let dataIndex = 0
 	let fieldPathAdapters = field.path.replace(/adapters\./, '')
 	while (!value && dataIndex < data.length) {
 		value = decomposeFieldPath(data[dataIndex], fieldPathAdapters)
 		dataIndex++
->>>>>>> 05fdc401
 	}
 	return value
 }
