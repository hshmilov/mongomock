--- conflicted
+++ resolved
@@ -24,11 +24,7 @@
             component: DashboardContainer
         },
         {
-<<<<<<< HEAD
-            path: 'device',
-=======
             path: '/device',
->>>>>>> 260b6028
             name: 'Devices',
             component: DevicesContainer,
         },
