--- conflicted
+++ resolved
@@ -368,7 +368,6 @@
                 return jsonify(db_connection[self._aggregator_plugin_unique_name]['devices_db'].find_one(
                     {'internal_axon_id': device_id}))
             elif request.method == 'POST':
-<<<<<<< HEAD
                 device_to_update = self.get_request_data_as_object()
 
                 device = db_connection[self._aggregator_plugin_unique_name]['devices_db'].find_one(
@@ -387,13 +386,6 @@
 
                     if response != 200:
                         self.logger.error('Aggregator failed to tag device.')
-=======
-                device_to_update = request.get_json(silent=True)
-                db_connection[self._aggregator_plugin_unique_name]['devices_db'].update_one(
-                    {'internal_axon_id': device_id},
-                    {'$set': {'tags': device_to_update['tags']}}
-                )
->>>>>>> 48b2f9c4
                 return '', 200
 
     @requires_aggregator()
