"""
GUIPlugin.py: Backend services for the web app
"""

__author__ = "Mark Segal"

from axonius.PluginBase import PluginBase, add_rule, return_error
import tarfile
import io
from datetime import date
from flask import jsonify, request, session, after_this_request, send_from_directory
from passlib.hash import bcrypt
from elasticsearch import Elasticsearch
import requests
import configparser
import pymongo
from bson import SON, ObjectId
import os
import json
from datetime import timedelta, datetime

# the maximal amount of data a pagination query will give
PAGINATION_LIMIT_MAX = 100


# def add_rule_unauthenticated(rule, require_connected=True, *args, **kwargs):
#     """
#     Syntactic sugar for add_rule(should_authenticate=False, ...)
#     :param rule: rule name
#     :param require_connected: whether or not to require that the user is connected
#     :param args:
#     :param kwargs:
#     :return:
#     """
#     add_rule_res = add_rule(rule, should_authenticate=False, *args, **kwargs)
#     if require_connected:
#         return lambda func: requires_connected(add_rule_res(func))
#     return add_rule_res


# Caution! These decorators must come BEFORE @add_rule
def gzipped_downloadable(filename, extension):
    filename = filename.format(date.today())

    def gzipped_downloadable_wrapper(f):
        def view_func(*args, **kwargs):
            @after_this_request
            def zipper(response):
                response.direct_passthrough = False

                if (response.status_code < 200 or
                    response.status_code >= 300 or
                        'Content-Encoding' in response.headers):
                    return response
                uncompressed = io.BytesIO(response.data)
                compressed = io.BytesIO()

                tar = tarfile.open(mode='w:gz', fileobj=compressed)
                tarinfo = tarfile.TarInfo(f"{filename}.{extension}")
                tarinfo.size = len(response.data)
                tar.addfile(tarinfo, fileobj=uncompressed)
                tar.close()

                response.data = compressed.getbuffer()
                if "Content-Disposition" not in response.headers:
                    response.headers["Content-Disposition"] = f"attachment;filename={filename}.tar.gz"
                return response

            return f(*args, **kwargs)

        return view_func

    return gzipped_downloadable_wrapper


# Caution! These decorators must come BEFORE @add_rule
def paginated(limit_max=PAGINATION_LIMIT_MAX):
    """
    Decorator stating that the view supports "?limit=X&start=Y" for pagination
    """

    def wrap(func):
        def actual_wrapper(self, *args, **kwargs):
            # it's fine to raise here - an exception will be nicely JSONly displayed by add_rule
            limit = request.args.get('limit', limit_max, int)
            if limit < 0:
                raise ValueError("Limit mustn't be negative")
            if limit > limit_max:
                limit = limit_max
            skip = int(request.args.get('skip', 0, int))
            if skip < 0:
                raise ValueError("start mustn't be negative")
            return func(self, limit=limit, skip=skip, *args, **kwargs)

        return actual_wrapper

    return wrap


# Caution! These decorators must come BEFORE @add_rule
def filtered():
    """
    Decorator stating that the view supports ?filter={"plugin_name":"aws_adapter" ,"data.name": ["WINDOWS8", "Blah"]}
    """

    def wrap(func):
        def actual_wrapper(self, *args, **kwargs):
            pass

            mongo_filter = request.args.get('filter')
            parsed_filter = dict()
            if mongo_filter:
                try:
                    mongo_filter = json.loads(mongo_filter)

                    def _create_regex(value):
                        """
                        Wrap value with a document that tell mongo to regard it as regex
                        :param value:
                        :return:
                        """
                        return {'$regex': value}

                    # TODO: Beautify by taking the $or case into an external method.
                    # If there are more than one filter, should be regarded as "and" logic
                    if len(mongo_filter) > 1:
                        parsed_filter['$and'] = []

                        for key, val in mongo_filter.items():
                            # If a value is a list, should be regarded as "or" logic
                            if isinstance(val, list):
                                or_list = {"$or": []}
                                for or_val in val:
                                    or_list["$or"].append(
                                        {key: _create_regex(or_val)})

                                parsed_filter['$and'].append(or_list)

                            else:
                                parsed_filter['$and'].append(
                                    {key: _create_regex(val)})

                    else:
                        mongo_filter_key = list(mongo_filter.keys())[0]
                        mongo_filter_value = list(mongo_filter.values())[0]

                        # If a value is a list, should be regarded as "or" logic
                        if isinstance(mongo_filter_value, list):

                            parsed_filter['$or'] = []
                            for or_val in mongo_filter_value:
                                parsed_filter["$or"].append(
                                    {mongo_filter_key: _create_regex(or_val)})

                        else:
                            parsed_filter[mongo_filter_key] = _create_regex(mongo_filter_value)

                except json.JSONDecodeError:
                    pass
            return func(self, mongo_filter=parsed_filter, *args, **kwargs)

        return actual_wrapper

    return wrap


# Caution! These decorators must come BEFORE @add_rule
def projectioned():
    """
    Decorator stating that the view supports ?fields=["name","hostname",["os_type":"OS.type"]]
    """

    def wrap(func):
        def actual_wrapper(self, *args, **kwargs):
            fields = request.args.get('fields')
            mongo_fields = None
            if fields:
                try:
                    mongo_fields = {}
                    for field in fields.split(","):
                        mongo_fields[field] = 1
                except json.JSONDecodeError:
                    pass
            return func(self, mongo_projection=mongo_fields, *args, **kwargs)

        return actual_wrapper

    return wrap


# Caution! These decorators must come BEFORE @add_rule
def requires_aggregator():
    """
    Decorator stating that the view requires an aggregator DB
    """

    def wrap(func):
        def actual_wrapper(self, *args, **kwargs):
            if self._aggregator_plugin_unique_name is None:
                return return_error("Aggregator is missing, try again later", 500)
            return func(self, *args, **kwargs)

        return actual_wrapper

    return wrap


# Caution! These decorators must come BEFORE @add_rule
def requires_connected(func):
    """
    Decorator stating that the view requires the user to be connected
    """

    def wrapper(self, *args, **kwargs):
        user = session.get('user')
        if user is None:
            return return_error("You're not connected", 401)
        return func(self, *args, **kwargs)

    return wrapper


def beautify_db_entry(entry):
    """
    Renames the '_id' to 'date_fetched', and stores it as an id to 'uuid' in a dict from mongo
    :type entry: dict
    :param entry: dict from mongodb
    :return: dict
    """
    tmp = {**entry, **{'date_fetched': entry['_id']}}
    tmp['uuid'] = str(entry['_id'])
    del tmp['_id']
    return tmp


class BackendPlugin(PluginBase):
    def __init__(self, *args, **kwargs):
        """
        Check AdapterBase documentation for additional params and exception details.
        """
        config = configparser.ConfigParser()
        config.read('plugin_config.ini')

        super().__init__(*args, **kwargs)
        # AXONIUS_REST.root_path = os.getcwd()
        # AXONIUS_REST.static_folder = 'my-project/dist/static'
        # AXONIUS_REST.static_url_path = 'static'
        # AXONIUS_REST.config['SESSION_TYPE'] = 'memcached'
        # AXONIUS_REST.config['SECRET_KEY'] = 'this is my secret key which I like very much, I have no idea what is this'
        aggregator = self._get_aggregator()
        if aggregator is None:
            self._aggregator_plugin_unique_name = None
        else:
            self._aggregator_plugin_unique_name = aggregator['plugin_unique_name']
            # self._elk_addr = config['gui_specific']['elk_addr']
            # self._elk_auth = config['gui_specific']['elk_auth']
            # self.db_user = config['gui_specific']['db_user']
            # self.db_password = config['gui_specific']['db_password']

    def _get_aggregator(self):
        # using requests directly so the gui key won't be sent, so the core will give a list of the plugins
        plugins_available = requests.get(
            self.core_address + '/register').json()
        aggregator_plugin = [x for x in plugins_available.values(
        ) if x['plugin_name'] == 'aggregator']
        if len(aggregator_plugin) == 0:
            return None
        if len(aggregator_plugin) != 1:
            raise RuntimeError(
                f"There are {len(aggregator_plugin)} aggregators, there should only be one")
        return aggregator_plugin[0]

    def _query_aggregator(self, resource, *args, **kwargs):
        """

        :param resource:
        :param args:
        :param kwargs:
        :return:
        """
        return self.request_remote_plugin(resource, self._aggregator_plugin_unique_name, *args, **kwargs).json()

    @add_rule("adapter_devices/<device_id>", should_authenticate=False)
    def adapter_device_by_id(self, device_id):
        """
        -- this has to be remade, postponed because it's not for MVP
        Returns a device by id
        :param device_id: device id
        :return:
        """
        with self._get_db_connection(False) as db_connection:
            parsed_db = db_connection[self._aggregator_plugin_unique_name]['parsed']
            device = parsed_db.find_one({'id': device_id}, sort=[
                ('_id', pymongo.DESCENDING)])
            if device is None:
                return return_error("Device not found", 404)
            return jsonify(beautify_db_entry(device))

    @requires_aggregator()
    @paginated()
    @filtered()
    @projectioned()
    @add_rule("adapter_devices", should_authenticate=False)
    def adapter_devices(self, limit, skip, mongo_filter, mongo_projection):
        """
        Returns all known devices. All parameters are generated by the decorators.
        :param limit: limit for pagination
        :param skip: start index for pagination
        :param fields: fields to return, or None for all
        :return:
        """
        if query is None:
            group_by = {"_id": "$data.id",
                        "all":
                            {"$first": "$$ROOT"}
                        }
        else:
            group_by = {field_name: {'$first': '$' + db_path}
                        for field_name, db_path in fields}
            group_by['_id'] = "$data.id"
            group_by['date_fetcher'] = {"$first": "$_id"}

        with self._get_db_connection(False) as db_connection:
            parsed_db = db_connection[self._devices_db_name]['parsed']
            devices = parsed_db.aggregate([
                {"$sort": SON([('_id', pymongo.DESCENDING)])},
                {
                    "$group": group_by
                },
                {"$sort": SON([('all.data.name', pymongo.ASCENDING)])},
                {"$skip": skip},
                {"$limit": limit}
            ])

            if query is None:
                return jsonify([beautify_db_entry(x['all']) for x in devices])
        return jsonify(devices)

    @requires_aggregator()
    @paginated()
    @filtered()
    @projectioned()
    @add_rule("devices", should_authenticate=False)
    def current_devices(self, limit, skip, mongo_filter, mongo_projection):
        """
        Get Axonius devices from the aggregator
        """
        with self._get_db_connection(True) as db_connection:
            client_collection = db_connection[self._aggregator_plugin_unique_name]['devices_db']
            device_list = client_collection.find(
                mongo_filter, mongo_projection)
<<<<<<< HEAD
            if mongo_filter and not skip:
                db_connection[self.plugin_unique_name]['queries'].insert_one(
                    {'filter': request.args.get('filter'), 'query_type': 'history', 'timestamp': datetime.now(),
                     'device_count': device_list.count() if device_list else 0, 'archived': False})
=======
            if mongo_filter and skip == 0:
                db_connection[self.plugin_unique_name]['queries'].insert_one(
                    {'filter': request.args.get('filter'), 'filter_type': 'history', 'timestamp': datetime.now(),
                     'device_count': len(device_list), 'archived': False})
>>>>>>> 8be81b58
            return jsonify(beautify_db_entry(device) for device in
                           device_list.sort([('_id', pymongo.ASCENDING)]).skip(skip).limit(limit))

    @add_rule("devices/<device_id>", methods=['POST', 'GET'], should_authenticate=False)
    def current_device_by_id(self, device_id):
        """
        Retrieve device by the given id, from current devices DB or update it
        Currently, update works only for tags because that is the only edit operation user has
        :return:
        """
        with self._get_db_connection(True) as db_connection:
            if request.method == 'GET':
                return jsonify(db_connection[self._aggregator_plugin_unique_name]['devices_db'].find_one(
                    {'internal_axon_id': device_id}))
            elif request.method == 'POST':
                device_to_update = request.get_json(silent=True)
                db_connection[self._aggregator_plugin_unique_name]['devices_db'].update_one(
                    {'internal_axon_id': device_id},
                    {'$set': {'tags': device_to_update['tags']}}
                )
                return '', 200

    @requires_aggregator()
    @add_rule("devices/fields", should_authenticate=False)
    def unique_fields(self):
        """
        Get all unique fields that devices may have data for, coming from the adapters' parsed data
        :return:
        """
        all_fields = set()
        with self._get_db_connection(True) as db_connection:
            all_devices = list(
                db_connection[self._aggregator_plugin_unique_name]['devices_db'].find())
            for current_device in all_devices:
                for current_adapter in current_device['adapters']:
<<<<<<< HEAD
                    data_raw = current_adapter['data']['raw']
                    field_path = '.'.join(['adapters', current_adapter['plugin_name'], 'data.raw'])
                    for raw_field in data_raw.keys():
                        all_fields.add(field_path + '.{0}'.format(raw_field))
=======
                    for current_raw_field in current_adapter['data']['raw'].keys():
                        all_fields.add(
                            '.'.join([current_adapter['plugin_name'], 'data', 'raw', current_raw_field]))

            for current_device in all_devices:
                for current_adapter in current_device['adapters']:
                    all_fields.discard('.'.join([current_adapter['plugin_name'], 'data']))
                    all_fields.discard('.'.join([current_adapter['plugin_name'], 'data', 'raw']))
>>>>>>> 8be81b58

        return jsonify(all_fields)

    @requires_aggregator()
    @add_rule("devices/tags", should_authenticate=False)
    def tags(self):
        """
        Get all tags that currently belong to devices, to form a set of current tag values
        :return:
        """
        all_tags = set()
        with self._get_db_connection(True) as db_connection:
            client_collection = db_connection[self._aggregator_plugin_unique_name]['devices_db']

            all_tags.update([current_tag for current_tag in
                             client_collection.find(
                                 {}, {'tags': True, '_id': False}).distinct("tags")
                             if len(current_tag) != 0])
        return jsonify(all_tags)

    @paginated()
    @filtered()
    @add_rule("queries", methods=['POST', 'GET'], should_authenticate=False)
    def queries(self, limit, skip, mongo_filter):
        """
        Get and create saved filters.
        A filter is a query to run on the devices.
        Only helps the UI show "last queries", doesn't perform any action.
        :param limit: limit for pagination
        :param skip: start index for pagination
        :return:
        """
        queries_collection = self._get_collection('queries')
        if request.method == 'GET':
            mongo_filter['archived'] = False
            return jsonify(beautify_db_entry(entry) for entry in queries_collection.find(mongo_filter)
                           .sort([('_id', pymongo.DESCENDING)])
                           .skip(skip).limit(limit))
        if request.method == 'POST':
            query_to_add = request.get_json(silent=True)
            if query_to_add is None:
                return return_error("Invalid query", 400)
            query_data, query_name = query_to_add.get(
                'filter'), query_to_add.get('name')
            result = queries_collection.insert_one(
                {'filter': json.dumps(query_data), 'name': query_name, 'query_type': 'saved',
                 'timestamp': datetime.now(), 'archived': False})
            return str(result.inserted_id), 200

    @add_rule("queries/<query_id>", methods=['DELETE'], should_authenticate=False)
    def delete_query(self, query_id):
        queries_collection = self._get_collection('queries')
        queries_collection.update({'_id': ObjectId(query_id)},
                                  {
                                      '$set': {
                                          'archived': True
                                      }}
                                  )
        return ""

    def _get_plugin_schemas(self, db_connection, plugin_unique_name):
        """
        Get all schemas for a given plugin
        :param db: a db connection
        :param plugin_unique_name: the unique name of the plugin
        :return: dict
        """

        clients_value = db_connection[plugin_unique_name]['adapter_schema'].find_one(sort=[('adapter_version',
                                                                                            pymongo.DESCENDING)])
        if clients_value is None:
            return {}
        return {'clients': clients_value.get('schema')}

    @filtered()
    @add_rule("adapters", should_authenticate=False)
    def adapters(self, mongo_filter):
        """
        Get all adapters from the core
        :mongo_filter
        :return:
        """
        plugins_available = self.request_remote_plugin('register').json()
        print(plugins_available)
        with self._get_db_connection(False) as db_connection:
            adapters_from_db = db_connection['core']['configs'].find({'plugin_type': 'Adapter'}).sort(
                [('plugin_unique_name', pymongo.ASCENDING)])
            try:
                return jsonify({'name': adapter['plugin_name'],
                                'unique_name': adapter['plugin_unique_name'],
                                'state': 'success' if (adapter['plugin_unique_name'] in plugins_available) else 'error',
                                'schema': self._get_plugin_schemas(db_connection, adapter['plugin_unique_name'])
                                }
                               for adapter in
                               adapters_from_db)

            except Exception as e:
                print(e)
                return '', 200

    @paginated()
    @add_rule("adapters/<adapter_unique_name>/clients", methods=['POST', 'GET'], should_authenticate=False)
    def adapters_clients(self, adapter_unique_name, limit, skip):
        """
        Gets or creates clients in the adapter
        :param adapter_unique_name: the adapter to refer to
        :param limit: for pagination (only for GET)
        :param skip: for pagination (only for GET)
        :return:
        """
        with self._get_db_connection(False) as db_connection:
            client_collection = db_connection[adapter_unique_name]['clients']
            if request.method == 'GET':
                return jsonify(
                    beautify_db_entry(client) for client in
                    client_collection.find().sort([('_id', pymongo.ASCENDING)]).skip(
                        skip).limit(limit))
            if request.method == 'POST':
                client_to_add = request.get_json(silent=True)
                if client_to_add is None:
                    return return_error("Invalid client", 400)
                client_to_add['archived'] = False
                result = client_collection.insert(client_to_add)
                return str(result.inserted_id), 200

    @add_rule("adapters/<adapter_unique_name>/clients/<client_id>", methods=['POST', 'DELETE'],
              should_authenticate=False)
    def adapters_clients_update(self, adapter_unique_name, client_id):
        """
        Gets or creates clients in the adapter
        :param adapter_unique_name: the adapter to refer to
        :param client_id: UUID of client to delete
        :return:
        """
        with self._get_db_connection(False) as db_connection:
            client_collection = db_connection[adapter_unique_name]['clients']
            if request.method == 'POST':
                client_to_update = request.get_json(silent=True)
                client_collection.update_one({'_id': ObjectId(client_id)}, {
                    '$set': client_to_update
                })
            if request.method == 'DELETE':
                db_connection[adapter_unique_name]['clients'].update_one(
                    {'_id': ObjectId(client_id)}, {'$set': {'archived': True}})
            return ""

    @add_rule("config/<config_name>", methods=['POST', 'GET'], should_authenticate=False)
    def config(self, config_name):
        """
        Get or set config by name
        :param config_name: Config to fetch
        :return:
        """
        configs_collection = self._get_collection('config')
        if request.method == 'GET':
            return jsonify(
                configs_collection.find_one({'name': config_name},
                                            )['value'])
        if request.method == 'POST':
            config_to_add = request.get_json(silent=True)
            if config_to_add is None:
                return return_error("Invalid filter", 400)
            configs_collection.update({'name': config_name},
                                      {'name': config_name, 'value': config_to_add},
                                      upsert=True)
            return ""

    @paginated()
    @add_rule("notifications", methods=['POST', 'GET'], should_authenticate=False)
    def notifications(self, limit, skip):
        """
        Get all notifications
        :param limit: limit for pagination
        :param skip: start index for pagination
        :return:
        """
        with self._get_db_connection(False) as db:
            notification_collection = db['core']['notifications']
            if request.method == 'GET':
                return jsonify(beautify_db_entry(n) for n in
                               notification_collection.find(projection={
                                   "_id": 1,
                                   "who": 1,
                                   "plugin_name": 1,
                                   "type": 1,
                                   "title": 1,
                                   "seen": 1}).sort(
                                   [('_id', pymongo.ASCENDING)]).skip(skip).limit(limit))
            elif request.method == 'POST':
                notifications_to_see = request.get_json(silent=True)
                if notifications_to_see is None:
                    return return_error("Invalid notification list", 400)
                update_result = notification_collection.update_many(
                    {"_id": {"$in": [ObjectId(x) for x in notifications_to_see.get('notification_ids', [])]}
                     }, {"$set": {'seen': notifications_to_see.get('seen', True)}})
                return str(update_result.modified_count), 200

    @add_rule("notifications/<notification_id>", methods=['GET'], should_authenticate=False)
    def notifications_by_id(self, notification_id):
        """
        Get all notification data
        :param notification_id: Notification ID
        :return:
        """
        with self._get_db_connection(False) as db:
            notification_collection = db['core']['notifications']
            return jsonify(notification_collection.find_one({'_id': notification_id}))

    @add_rule("login", methods=['GET', 'POST'], should_authenticate=False)
    def login(self):
        """
        Get current user or login
        :return:
        """
        if request.method == 'GET':
            user = session.get('user')
            if user is None:
                return return_error("Not logged in", 401)
            return jsonify(user['username']), 200

        users_collection = self._get_collection('users')
        log_in_data = request.get_json(silent=True)
        if log_in_data is None:
            return return_error("No login data provided", 400)
        username = log_in_data.get('username')
        password = log_in_data.get('password')
        user_from_db = users_collection.find_one({'username': username})
        if user_from_db is None:
            return return_error("No such username", 401)
        if not bcrypt.verify(password, user_from_db['password']):
            return return_error("Wrong password", 401)
        session['user'] = user_from_db
        return ""

    @add_rule("logout", methods=['GET'], should_authenticate=False)
    def logout(self):
        """
        Clears session, logs out
        :return:
        """
        session['user'] = None
        return ""

    @paginated()
    @add_rule("users", methods=['GET', 'POST'], should_authenticate=False)
    def users(self, limit, skip):
        """
        View or add users
        :param limit: limit for pagination
        :param skip: start index for pagination
        :return:
        """
        users_collection = self._get_collection('users')
        if request.method == 'GET':
            return jsonify(beautify_db_entry(n) for n in
                           users_collection.find(projection={
                               "_id": 1,
                               "username": 1,
                               "firstname": 1,
                               "lastname": 1,
                               "picname": 1}).sort(
                               [('_id', pymongo.ASCENDING)]).skip(skip).limit(limit))
        elif request.method == 'POST':
            user_data = request.get_json(silent=True)
            users_collection.update({'username': user_data['username']},
                                    {'username': user_data['username'],
                                     'first_name': user_data.get('firstname'),
                                     'last_name': user_data.get('lastname'),
                                     'pic_name': user_data.get('picname'),
                                     'password': bcrypt.hash(user_data['password']),
                                     },
                                    upsert=True)
            return "", 201

    @paginated()
    @add_rule("logs", should_authenticate=False)
    def logs(self, limit, skip):
        """
        Maybe this should be datewise paginated, perhaps the whole scheme will change.
        :param limit: pagination
        :param skip:
        :return:
        """
        es = Elasticsearch(hosts=[self._elk_addr], http_auth=self._elk_auth)
        res = es.search(index='logstash-*', doc_type='logstash-log',
                        body={'size': limit,
                              'from': skip,
                              'sort': [{'@timestamp': {'order': 'desc'}}]})
        return jsonify(res['hits']['hits'])

    @gzipped_downloadable("axonius_logs_{}", "json")
    @add_rule("logs/export", should_authenticate=False)
    def logs_export(self):
        """
        Pass 'start_date' and/or 'end_date' in GET parameters
        :return:
        """
        start_date = request.args.get('start_date')
        end_date = request.args.get('end_date')
        es = Elasticsearch(hosts=[self._elk_addr], http_auth=self._elk_auth)
        res = es.search(index='logstash-*', doc_type='logstash-log',
                        body={
                            "query": {
                                "range": {  # expect this to return the one result on 2012-12-20
                                    "@timestamp": {
                                        "gte": start_date,
                                        "lte": end_date,
                                    }
                                }
                            }
                        })
        return json.dumps(list(res['hits']['hits']))<|MERGE_RESOLUTION|>--- conflicted
+++ resolved
@@ -349,17 +349,10 @@
             client_collection = db_connection[self._aggregator_plugin_unique_name]['devices_db']
             device_list = client_collection.find(
                 mongo_filter, mongo_projection)
-<<<<<<< HEAD
             if mongo_filter and not skip:
                 db_connection[self.plugin_unique_name]['queries'].insert_one(
                     {'filter': request.args.get('filter'), 'query_type': 'history', 'timestamp': datetime.now(),
                      'device_count': device_list.count() if device_list else 0, 'archived': False})
-=======
-            if mongo_filter and skip == 0:
-                db_connection[self.plugin_unique_name]['queries'].insert_one(
-                    {'filter': request.args.get('filter'), 'filter_type': 'history', 'timestamp': datetime.now(),
-                     'device_count': len(device_list), 'archived': False})
->>>>>>> 8be81b58
             return jsonify(beautify_db_entry(device) for device in
                            device_list.sort([('_id', pymongo.ASCENDING)]).skip(skip).limit(limit))
 
@@ -395,21 +388,10 @@
                 db_connection[self._aggregator_plugin_unique_name]['devices_db'].find())
             for current_device in all_devices:
                 for current_adapter in current_device['adapters']:
-<<<<<<< HEAD
                     data_raw = current_adapter['data']['raw']
                     field_path = '.'.join(['adapters', current_adapter['plugin_name'], 'data.raw'])
                     for raw_field in data_raw.keys():
                         all_fields.add(field_path + '.{0}'.format(raw_field))
-=======
-                    for current_raw_field in current_adapter['data']['raw'].keys():
-                        all_fields.add(
-                            '.'.join([current_adapter['plugin_name'], 'data', 'raw', current_raw_field]))
-
-            for current_device in all_devices:
-                for current_adapter in current_device['adapters']:
-                    all_fields.discard('.'.join([current_adapter['plugin_name'], 'data']))
-                    all_fields.discard('.'.join([current_adapter['plugin_name'], 'data', 'raw']))
->>>>>>> 8be81b58
 
         return jsonify(all_fields)
 
