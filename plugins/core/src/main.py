"""app.py: This is the core process of Axonius system"""

__author__ = "Ofir Yefet"

import random
import string
import requests
import threading
import time
import configparser
import exceptions
import uritools
import uuid

from flask import jsonify, request, Response
from axonius.PluginBase import PluginBase, add_rule, return_error
from requests.exceptions import ReadTimeout, Timeout, ConnectionError

CHUNK_SIZE = 1024


class Core(PluginBase):
    def __init__(self, **kargs):
        """ Initialize all needed configurations
        """
        # Get local configuration
        config = configparser.ConfigParser()
        config.read('plugin_config.ini')
        plugin_unique_name = config['core_specific']['plugin_unique_name']
        db_addr = config['core_specific']['db_addr']
        db_user = config['core_specific']['db_user']
        db_password = config['core_specific']['db_password']
        log_addr = config['core_specific']['log_addr']

        temp_config = configparser.ConfigParser()
        temp_config.read('plugin_volatile_config.ini')
        try:
            api_key = config['core_specific']['api_key']
        except KeyError:
            # We should generate a new api_key and save it
            api_key = uuid.uuid4().hex
            temp_config['registration'] = {}
            temp_config['registration']['api_key'] = api_key
        with open('plugin_volatile_config.ini', 'w') as temp_config_file:
            temp_config.write(temp_config_file)

        # In order to avoid, deletion before initialization of adapter, we add this flag
        self.did_adapter_registered = False

        # Building doc data so we won't register on PluginBase (Core doesnt need to register)
        core_data = {"plugin_unique_name": plugin_unique_name,
                     "db_addr": db_addr,
                     "db_user": db_user,
                     "db_password": db_password,
                     "log_addr": log_addr,
                     "api_key": api_key,
                     "status": "ok"}

        # Initialize the base plugin (will initialize http server)
        # No registration process since we are sending core_data
        super().__init__(core_data=core_data, **kargs)

        # Get the needed docker socket
        # self.docker_client = docker.APIClient(base_url='unix://var/run/docker.sock')

        self.online_plugins = {}

        self._setup_images()  # TODO: Check if we should move it to another function
        # (so we wont get register request before initializing the server here)

        self.adapters_lock = threading.Lock()

        # Create plugin cleaner thread
        self.cleaner_thread = threading.Thread(
            target=self.clean_offline_plugins, name='plugins_cleaner')
        self.cleaner_thread.start()

    def clean_offline_plugins(self):
        """Thread for cleaning offline plugin.

        This function will run forever as a thread. It will remove from the online list plugins that do not appear
        To be online anymore.
        Currently the sample rate is determined to be 60 seconds
        """
        while True:
            try:
                with self.adapters_lock:
                    # Copying the list so we wont have to lock for the whole cleaning process
                    temp_list = self.online_plugins.copy()

                delete_list = []
                for plugin_unique_name in temp_list:
                    with self.adapters_lock:
                        if not self._check_plugin_online(plugin_unique_name):
                            if self.did_adapter_registered:
                                # We need to wait a bit and then try to check if plugin exists again
                                self.did_adapter_registered = False
                                break
                            else:
                                # The plugin didnt answer, removing the plugin subscription
                                delete_list.append(
                                    (plugin_unique_name, temp_list[plugin_unique_name]))

                with self.adapters_lock:
                    for delete_key, delete_value in delete_list:
                        delete_candidate = self.online_plugins.get(delete_key)
                        if delete_candidate is delete_value:
                            self.logger.info("Plugin {0} didnt answer, deleting "
                                             "from online plugins list".format(plugin_unique_name))
                            del self.online_plugins[delete_key]

                time.sleep(20)
            except Exception as e:
                self.logger.critical(
                    "Cleaning plugins had an error. message: {0}", str(e))

    def _setup_images(self):
        """ Setting up needed images
        """
        # TODO: Implement this
        pass

    def _get_config(self, plugin_unique_name):
        collection = self._get_collection('configs', limited_user=False)
        return collection.find_one({"plugin_unique_name": plugin_unique_name})

    def _check_plugin_online(self, plugin_unique_name):
        """ Function for checking if a plugin is online.

        May block for a maximum of 10 seconds.

        :param str plugin_unique_name: The name of the plugin

        :returns: True if the plugin is online, False otherwise
        """
        try:
            # Trying a simple GET request for the version
            data = self._translate_url(plugin_unique_name + '/version')
            final_url = uritools.uricompose(scheme='http', host=data['plugin_ip'], port=data['plugin_port'],
                                            path=data['path'])

            check_response = requests.get(final_url, timeout=10)

            if check_response.status_code == 200:
                return True
            else:
                return False

        except (ConnectionError, ReadTimeout, Timeout, exceptions.PluginNotFoundError) as e:
            self.logger.info(
                "Got exception {} while trying to contact {}".format(e, plugin_unique_name))
            return False

        except Exception as e:
            self.logger.fatal(
                "Got unhandled exception {} while trying to contact {}".format(e, plugin_unique_name))
            return False

    def _create_db_for_plugin(self, plugin_unique_name):
        """ Creates a db for new plugin.
        This function will create a new database for the new plugin and give it the correct credentials.

        :param str plugin_unique_name: The unique name of the new plugin

        :return db_user: The user name for this db
        :return db_password: The password for this db
        """
        db_user = plugin_unique_name
        db_password = ''.join(random.choices(
            string.ascii_letters + string.digits, k=16))
        db_connection = self._get_db_connection(False)
        configs = self._get_collection("configs").find()
        roles = [{'role': 'dbOwner', 'db': plugin_unique_name},
                 {'role': 'insert_notification', 'db': 'core'},
                 {'role': 'readAnyDatabase', 'db': 'admin'}]  # Grant read permissions to all db's

        # TODO: Consider a way of requesting roles other than read-only.
<<<<<<< HEAD
        if plugin_special_db_credentials is not None:
            for current_requested_db_cred in plugin_special_db_credentials:
                relevant_db_name = next((x for x in configs if x['plugin_name'] == current_requested_db_cred), None)
                if relevant_db_name is not None:
                    roles.append({'role': 'read',
                                  'db': relevant_db_name['plugin_unique_name']})
=======
>>>>>>> f23bd6d3
        db_connection[plugin_unique_name].add_user(db_user,
                                                   password=db_password,
                                                   roles=roles)

        return db_user, db_password

    @add_rule("register", methods=['POST', 'GET'], should_authenticate=False)
    def register(self):
        """Calling this function from the REST API will start the registration process.

        Accepts:
            GET - If the request is without the api-key in its headers than this function will return a list
                  Of the registered plugins. If the api-key is in the headers, and the plugin_unique_name is a parameter
                  Of the request. Then the function will return if this plugin is currently registered.
            POST - For registering. Should send the following data on the page:
                   {"plugin_name": <plugin_name>, "plugin_unique_name"(Optional):<plugin_unique_name>}
        """
        with self.adapters_lock:  # Locking the adapters list, in case "register" will get called from 2 plugins
            if self.get_method() == 'GET':
                api_key = self.get_request_header('x-api-key')
                if not api_key:
                    # No api_key, Returning the current online plugins. This will be used by the aggregator
                    # To find out which adapters are available
                    online_devices = self._get_online_plugins()
                    return jsonify(online_devices)
                else:
                    # This is a registered check, we should get the plugin name (a parameter) and tell if its
                    # In our online list
                    unique_name = request.args.get('unique_name')
                    if unique_name in self.online_plugins:
                        if api_key == self.online_plugins[unique_name]['api_key']:
                            return 'OK'
                    # If we reached here than plugin is not registered, returning error
                    return return_error('Plugin not registered', 404)

            # method == POST
            data = self.get_request_data_as_object()

            plugin_name = data['plugin_name']
            plugin_type = data['plugin_type']
            plugin_port = data['plugin_port']

            self.logger.info(
                "Got registration request from {0}".format(plugin_name))

            relevant_doc = None

            if 'plugin_unique_name' in data:
                # Plugin is trying to register with his own name
                plugin_unique_name = data['plugin_unique_name']
                self.logger.info(
                    "Plugin request to register with his own name: {0}".format(plugin_unique_name))

                # Trying to get the configuration of the current plugin
                relevant_doc = self._get_config(plugin_unique_name)

                if 'api_key' in data and relevant_doc is not None:
                    api_key = data['api_key']
                    # Checking that this plugin has the correct api key
                    if api_key != relevant_doc['api_key']:
                        # This is not the correct api key, decline registration
                        return return_error('Wrong API key', 400)
                else:
                    # TODO: prompt message to gui that an unrecognized plugin is trying to connect
                    self.logger.warning("Plugin {0} request to register with "
                                        "unique name but with no api key".format(plugin_unique_name))

                # Checking if this plugin already online for some reason
                if plugin_unique_name in self.online_plugins:
                    duplicated = self.online_plugins[plugin_unique_name]
                    if request.remote_addr == duplicated['plugin_ip'] and plugin_port == duplicated['plugin_port']:
                        self.logger.warn(
                            "Pluging {} restrated".format(plugin_unique_name))
                        del self.online_plugins[plugin_unique_name]
                    else:
                        if self._check_plugin_online(plugin_unique_name):
                            # There is already a running plugin with the same name
                            self.logger.error(
                                "Plugin {0} trying to register but already online")
                            return return_error("Error - {0} is trying to register but already "
                                                "online".format(plugin_unique_name), 400)
                        else:
                            # The old plugin should be deleted
                            del self.online_plugins[plugin_unique_name]

            else:
                # New plugin
                while True:
                    # Trying to generate a random name
                    # TODO: Check that this name is also not in the DB
                    random_bits = random.getrandbits(16)
                    plugin_unique_name = plugin_name + "_" + str(random_bits)
                    if not self._get_config(plugin_unique_name) and plugin_unique_name not in self.online_plugins:
                        break
            if not relevant_doc:
                # Create a new plugin line
                # TODO: Ask the gui for permission to register this new plugin
                plugin_user, plugin_password = self._create_db_for_plugin(plugin_unique_name)
                doc = {
                    'plugin_unique_name': plugin_unique_name,
                    'plugin_name': plugin_name,
                    'plugin_ip': request.remote_addr,
                    'plugin_port': plugin_port,
                    'plugin_type': plugin_type,
                    'api_key': uuid.uuid4().hex,
                    'db_addr': self.db_host,
                    'db_user': plugin_user,
                    'db_password': plugin_password,
                    'log_addr': self.logstash_host,
                    'device_sample_rate': 60,  # Default sample rate is 60 seconds
                    'status': 'ok'
                }

            else:
                # This is an existing plugin, we should update its data on the db (data that the plugin can change)
                doc = relevant_doc.copy()
                doc['plugin_name'] = plugin_name
                doc['plugin_ip'] = request.remote_addr
                doc['plugin_port'] = plugin_port

            # Setting a new doc with the wanted configuration
            collection = self._get_collection('configs', limited_user=False)
            collection.replace_one(filter={'plugin_unique_name': doc['plugin_unique_name']},
                                   replacement=doc,
                                   upsert=True)

            # This time it must work since we enterned the needed document
            relevant_doc = self._get_config(plugin_unique_name)

            self.online_plugins[plugin_unique_name] = relevant_doc
            del relevant_doc['_id']  # We dont need the '_id' field
            self.did_adapter_registered = True
            self.logger.info("Plugin {0} registered successfuly!".format(
                relevant_doc['plugin_unique_name']))
            return jsonify(relevant_doc)

    def _get_online_plugins(self):
        online_devices = dict()
        for plugin_name, plugin in self.online_plugins.items():
            online_devices[plugin_name] = {'plugin_type': plugin['plugin_type'],
                                           'device_sample_rate': plugin['device_sample_rate'],
                                           'plugin_unique_name': plugin['plugin_unique_name'],
                                           'plugin_name': plugin['plugin_name']}
        return online_devices

    @add_rule("<path:full_url>", methods=['POST', 'GET'], should_authenticate=False)
    def proxy(self, full_url):
        """Fetch the specified URL and streams it out to the client.

        If the request was referred by the proxy itself (e.g. this is an image fetch for
        a previously proxied HTML page), then the original Referer is passed.

        :param str full_url: Full URL of the request
        """
        api_key = self.get_request_header('x-api-key')

        # Checking api key
        calling_plugin = next((plugin for plugin in self.online_plugins.values(
        ) if plugin['api_key'] == api_key), None)
        if calling_plugin is None:
            self.logger.warning(
                "Got request from {ip} with wrong api key.".format(ip=request.remote_addr))
            return return_error("Api key not valid", 401)

        try:
            url_data = self._translate_url(full_url)
        except exceptions.PluginNotFoundError:
            return return_error("No such plugin!", 400)

        data = self.get_request_data()

        final_url = uritools.uricompose(scheme='http', host=url_data['plugin_ip'], port=url_data['plugin_port'],
                                        path=url_data['path'], query=request.args)

        # Requesting the wanted plugin
        headers = {
            'x-api-key': url_data['api_key'],
            'x-unique-plugin-name': calling_plugin['plugin_unique_name'],
            'x-plugin-name': calling_plugin['plugin_name'],
        }
        copy_headers = ['Content-Type', 'Content-Length', 'Accept', 'Accept-Encoding']
        headers.update({h: request.headers[h] for h in copy_headers if request.headers.get(h, '') != ''})

        r = requests.request(self.get_method(), final_url,
                             headers=headers, data=data)

        headers = dict(r.headers)

        def generate():
            for chunk in r.iter_content(CHUNK_SIZE):
                yield chunk

        return Response(generate(), headers=headers), r.status_code

    def _translate_url(self, full_url):
        (plugin, *url) = full_url.split('/')

        address_dict = self._get_plugin_addr(plugin.lower())

        address_dict['path'] = '/api/' + '/'.join(url)

        return address_dict

    def _get_plugin_addr(self, plugin_unique_name):
        """ Get the plugin address from its unique_name/name.

        Looks in the online plugins list.
        At first, it will try to find the plugin by his unique name. If one cant find a matching unique name,
        It will try to search for a plugin with the same name (For example, Execution)

        :param str plugin_unique_name: The unique_name/name of the plugin

        :return dict: Dictionary containing plugin ip, plugin port and api key to use.
        """
        if plugin_unique_name not in self.online_plugins:
            # Try to find plugin by name and not by unique name
            candidate_plugin = next((plugin for plugin in self.online_plugins.values()
                                     if plugin['plugin_name'] == plugin_unique_name), None)
            if not candidate_plugin:
                # Plugin is not in the online list
                raise exceptions.PluginNotFoundError()
        else:
            candidate_plugin = self.online_plugins[plugin_unique_name]

        unique_plugin = candidate_plugin['plugin_unique_name']

        relevant_doc = self._get_config(unique_plugin)

        if not relevant_doc:
            self.logger.warning(
                "No online plugin found for {0}".format(plugin_unique_name))
            raise exceptions.PluginNotFoundError()

        return {"plugin_ip": relevant_doc["plugin_ip"],
                "plugin_port": str(relevant_doc["plugin_port"]),
                "api_key": relevant_doc["api_key"]}


def initialize():
    return Core()


def wsgi_main(*args, **kwargs):
    """The main method for wsgi apps.

    When in production mode, we use a production server with wsgi support to load our modules.
    so we use this function as a proxy to the real wsgi function flask provides.
    """

    # This has to be static, since wsgi_main is called a lot.
    if not hasattr(wsgi_main, "plugin"):
        wsgi_main.plugin = initialize()

    return wsgi_main.plugin.wsgi_app(*args, **kwargs)


if __name__ == "__main__":
    """The main function for a regular terminal call."""
    core = initialize()
    core.start_serve()<|MERGE_RESOLUTION|>--- conflicted
+++ resolved
@@ -169,21 +169,11 @@
         db_password = ''.join(random.choices(
             string.ascii_letters + string.digits, k=16))
         db_connection = self._get_db_connection(False)
-        configs = self._get_collection("configs").find()
         roles = [{'role': 'dbOwner', 'db': plugin_unique_name},
                  {'role': 'insert_notification', 'db': 'core'},
                  {'role': 'readAnyDatabase', 'db': 'admin'}]  # Grant read permissions to all db's
 
         # TODO: Consider a way of requesting roles other than read-only.
-<<<<<<< HEAD
-        if plugin_special_db_credentials is not None:
-            for current_requested_db_cred in plugin_special_db_credentials:
-                relevant_db_name = next((x for x in configs if x['plugin_name'] == current_requested_db_cred), None)
-                if relevant_db_name is not None:
-                    roles.append({'role': 'read',
-                                  'db': relevant_db_name['plugin_unique_name']})
-=======
->>>>>>> f23bd6d3
         db_connection[plugin_unique_name].add_user(db_user,
                                                    password=db_password,
                                                    roles=roles)
