# pylint: disable=too-many-lines
import base64
import os
import datetime
from collections import defaultdict
import traceback
import re
from multiprocessing.pool import ThreadPool
from threading import Lock

import requests
from pymongo.collection import Collection
from pymongo import UpdateOne

from axonius.consts.system_consts import WEAVE_NETWORK, DB_KEY_PATH, AXONIUS_SETTINGS_PATH
from axonius.consts.plugin_consts import CONFIGURABLE_CONFIGS_LEGACY_COLLECTION, GUI_PLUGIN_NAME, \
    AXONIUS_SETTINGS_DIR_NAME, GUI_SYSTEM_CONFIG_COLLECTION, NODE_ID, PLUGIN_NAME, \
    PLUGIN_UNIQUE_NAME, CORE_UNIQUE_NAME, NOTIFICATIONS_COLLECTION, AUDIT_COLLECTION, PASSWORD_MANGER_CYBERARK_VAULT, \
    PASSWORD_MANGER_ENUM, CYBERARK_DOMAIN, CYBERARK_CERT_KEY, PASSWORD_MANGER_THYCOTIC_SS_VAULT, THYCOTIC_SS_HOST, \
    THYCOTIC_SS_PORT, THYCOTIC_SS_USERNAME, THYCOTIC_SS_PASSWORD, THYCOTIC_SS_VERIFY_SSL, CYBERARK_APP_ID, \
    CYBERARK_PORT, VAULT_SETTINGS, PASSWORD_MANGER_ENABLED, CONFIG_SCHEMAS_LEGACY_COLLECTION, \
    ADAPTER_SCHEMA_LEGACY_COLLECTION, ADAPTER_SETTINGS_LEGACY_COLLECTION, DISCOVERY_REPEAT_ON

from axonius.consts.adapter_consts import ADAPTER_PLUGIN_TYPE, LAST_FETCH_TIME, VAULT_PROVIDER, CLIENT_CONFIG, \
    CLIENT_ID, LEGACY_VAULT_PROVIDER
from axonius.consts.core_consts import CORE_CONFIG_NAME, NotificationHookType, LINK_REGEX
from axonius.db_migrations import db_migration
from axonius.entities import EntityType
from axonius.utils.hash import get_preferred_quick_adapter_id
from axonius.utils import datetime
from axonius.utils.encryption.mongo_encrypt import MONGO_MASTER_KEY_SIZE
from services.plugin_service import PluginService, API_KEY_HEADER, UNIQUE_KEY_PARAM
from services.system_service import SystemService
from services.updatable_service import UpdatablePluginMixin


class CoreService(PluginService, SystemService, UpdatablePluginMixin):
    def __init__(self):
        super().__init__('core')

    def _migrate_db(self):
        super()._migrate_db()
        self._run_all_migrations()

    @db_migration(raise_on_failure=False)
    def _update_schema_version_1(self):
        print('Upgrade to schema 1')
        config_match = {
            'config_name': CORE_CONFIG_NAME
        }
        config_collection = self.db.get_collection(self.plugin_name, CONFIGURABLE_CONFIGS_LEGACY_COLLECTION)
        current_config = config_collection.find_one(config_match)
        if current_config:
            maintenance_config = current_config['config'].get('maintenance_settings')
            if maintenance_config:
                self.db.get_collection(GUI_PLUGIN_NAME, GUI_SYSTEM_CONFIG_COLLECTION).insert_one({
                    'type': 'maintenance',
                    'provision': maintenance_config.get('analytics', True),
                    'analytics': maintenance_config.get('analytics', True),
                    'troubleshooting': maintenance_config.get('troubleshooting', True),
                    'timeout': None
                })
            del current_config['config']['maintenance_settings']
            config_collection.replace_one(config_match, current_config)

    @db_migration(raise_on_failure=False)
    def _update_schema_version_2(self):
        print('Upgrade to schema 2')
        registered_plugins = list(self.db.client['core']['configs'].find({'plugin_type': ADAPTER_PLUGIN_TYPE}))

        # Due to old bugs, we sometimes have multiple versions of the same adapter, running on the same node.
        # However, an adapter should be a singleton on a specific node. This is why we deprecate old instances
        # here.

        plugins_mapping = defaultdict(lambda: defaultdict(list))
        for x in registered_plugins:
            if NODE_ID not in x:
                # This is a plugin that was not seen for an extremely large time
                print(f'Deprecating {x[PLUGIN_UNIQUE_NAME]}')
                self.db.deprecate_a_leftover_db(x[PLUGIN_UNIQUE_NAME])
                continue
            plugins_mapping[x[NODE_ID]][x[PLUGIN_NAME]].append(x)

        for node_id, node_plugins in plugins_mapping.items():
            for plugin_name, all_plugin_name_instances_per_node in node_plugins.items():
                if len(all_plugin_name_instances_per_node) == 1:
                    continue

                last_seen = max(
                    all_plugin_name_instances_per_node,
                    key=lambda adapter_candidate:
                    adapter_candidate.get('last_seen') or datetime.datetime(year=2017, month=1, day=1)
                )
                leftover_adapters = [
                    x[PLUGIN_UNIQUE_NAME]
                    for x
                    in all_plugin_name_instances_per_node
                    if x[PLUGIN_UNIQUE_NAME] != last_seen[PLUGIN_UNIQUE_NAME]
                ]

                print(f'Node {node_id}: {last_seen[PLUGIN_UNIQUE_NAME]} is the newest, olds are all others: ' +
                      ', '.join(leftover_adapters))

                for leftover in leftover_adapters:
                    print(f'Deprecating {leftover}')
                    self.db.deprecate_a_leftover_db(leftover)

    @db_migration(raise_on_failure=False)
    def _update_schema_version_3(self):
        # https://axonius.atlassian.net/browse/AX-4606
        print('Upgrade to schema 3')
        # This makes the strong assumption that this deployment of axonius has only a master and no nodes

        node_id = self.node_id
        if not node_id:
            print(f'Core is not registered, nothing to do here')
            self.db_schema_version = 3
            return

        plugins_collection: Collection = self.db.client[CORE_UNIQUE_NAME]['configs']
        actions_collection: Collection = self.db.client['reports']['saved_actions']

        update_res = actions_collection.update_many(filter={
            'action.config.instance': {
                '$exists': True
            }
        }, update={
            '$set': {
                'action.config.instance': node_id
            }
        })
        print(f'Updated {update_res.modified_count} saved actions, matched {update_res.matched_count}')

        update_res = plugins_collection.update_many(filter={
            PLUGIN_UNIQUE_NAME: {
                '$ne': CORE_UNIQUE_NAME
            }
        }, update={
            '$set': {
                NODE_ID: f'!{node_id}'
            }
        })

        print(f'Updated {update_res.modified_count} plugins, matched {update_res.matched_count}')

    def perform_quick_register(self, doc: dict) -> requests.Response:
        """
        Performs a POST register call to Core
        :param doc: the doc to transfer
        """
        return requests.post(f'{self.req_url}/quick_register', json=doc)

    @db_migration(raise_on_failure=False)
    def _update_schema_version_4(self):
        # https://axonius.atlassian.net/browse/AX-4732
        # https://axonius.atlassian.net/browse/AX-4733
        print('Upgrade to schema 4')

        stress_res = self.db.client['core']['configs'].delete_many({
            PLUGIN_NAME: 'stresstest_adapter'
        })
        stressuser_res = self.db.client['core']['configs'].delete_many({
            PLUGIN_NAME: 'stresstest_users_adapter'
        })
        print(f'Deleted {stress_res.deleted_count} stresstest and {stressuser_res.deleted_count} user stresstest')

        pm_status = self.db.client['core']['configs'].delete_many({
            PLUGIN_NAME: 'pm_status'
        })
        print(f'Deleted {pm_status.deleted_count} pm status')

        careful_exec = self.db.client['core']['configs'].delete_many({
            PLUGIN_NAME: 'careful_execution_correlator'
        })
        print(f'Deleted {careful_exec.deleted_count} careful exection')

        # Even if we delete too much, that's not really an issue, because it will just re-register
        old_stuff = self.db.client['core']['configs'].delete_many({
            'last_seen': {
                '$lt': datetime.datetime.now() - datetime.timedelta(days=30)
            }
        })
        print(f'Deleted {old_stuff.deleted_count} old stuff')

    @db_migration(raise_on_failure=False)
    def _update_schema_version_5(self):
        # https://axonius.atlassian.net/browse/AX-5222
        # This fixes the hyperlinks by removing all existing hyperlinks data and allowing
        # the system to replace it with new data.
        # This is only needed once because of historical changes that caused issues with clients.
        print('Upgrade to schema 5')
        devices_field_col = self.db.client['aggregator']['devices_fields']
        users_field_col = self.db.client['aggregator']['users_fields']

        devices_res = devices_field_col.delete_many({
            'name': 'hyperlinks'
        })
        users_res = users_field_col.delete_many({
            'name': 'hyperlinks'
        })
        print(f'Deleted {devices_res.deleted_count} hyperlinks for devices and {users_res.deleted_count} '
              f'hyperlinks for users')

    def _fix_db_for_entity(self, entity_type: EntityType):
        col = self._entity_db_map[entity_type]
        estimated_count = col.estimated_document_count()
        start_time = datetime.datetime.now()
        print(f'Fixing for entity {entity_type}, count is {estimated_count}, starting at {start_time}')

        class Expando:
            pass

        o = Expando()

        o.counter = 0
        o.adapter_entities_counter = 0
        lock = Lock()
        cursor = col.find({
            'adapters': {
                '$elemMatch': {
                    'quick_id': {
                        '$exists': False
                    }
                }
            }
        }, projection={
            f'adapters.{PLUGIN_UNIQUE_NAME}': True,
            'adapters.data.id': True,
            '_id': True
        })

        def process_entity(entity):
            for adapter in entity['adapters']:
                col.update_one({
                    '_id': entity['_id'],
                    'adapters': {
                        '$elemMatch': {
                            PLUGIN_UNIQUE_NAME: adapter[PLUGIN_UNIQUE_NAME],
                            'data.id': adapter['data']['id']
                        }
                    }
                }, {
                    '$set': {
                        'adapters.$.quick_id': get_preferred_quick_adapter_id(adapter[PLUGIN_UNIQUE_NAME],
                                                                              adapter['data']['id'])
                    }
                })
                with lock:
                    o.adapter_entities_counter += 1

            with lock:
                o.counter += 1
                if o.counter % 2000 == 0:
                    print(f'{o.counter} out of {estimated_count} completed, {(o.counter / estimated_count) * 100}%, '
                          f'took {(datetime.datetime.now() - start_time).total_seconds()} seconds')

        with ThreadPool(30) as pool:
            pool.map(process_entity, cursor)

        total_seconds = (datetime.datetime.now() - start_time).total_seconds()
        print(f'Took {total_seconds} seconds, {o.counter / total_seconds} entities/second, '
              f'total of {o.adapter_entities_counter} adapte entities, '
              f'{o.adapter_entities_counter / total_seconds} adapter entities/second')

    @db_migration(raise_on_failure=False)
    def _update_schema_version_6(self):
        # Adds 'quick_id' to all entities in users/devices db
        print('Upgrade to schema 6')
        self._fix_db_for_entity(EntityType.Devices)
        self._fix_db_for_entity(EntityType.Users)

    @db_migration(raise_on_failure=False)
    def _update_schema_version_7(self):
        # https://axonius.atlassian.net/browse/AX-5394
        # DB is corrupted for some customers (and demo-latest)
        print('Upgrade to schema 7')
        config_match = {
            'config_name': CORE_CONFIG_NAME
        }
        config_collection = self.db.get_collection(self.plugin_name, CONFIGURABLE_CONFIGS_LEGACY_COLLECTION)
        current_config = config_collection.find_one(config_match)
        if current_config:
            ssl_trust_setting = current_config['config'].get('ssl_trust_settings')
            if ssl_trust_setting and not isinstance(ssl_trust_setting.get('ca_files'), list):
                ssl_trust_setting['ca_files'] = []
                config_collection.replace_one(config_match, current_config)

    @db_migration(raise_on_failure=False)
    def _update_schema_version_8(self):
        # https://axonius.atlassian.net/browse/AX-5109
        print('Upgrade to schema 8')
        try:
            print('Creating DB encryption key')
            self.create_db_encryption_key()
            # Encrypt plugins creds
            plugins = self.db.client['core']['configs'].find(
                {
                    'plugin_type': 'Adapter'
                })
            for plugin in plugins:
                plugin_unique_name = plugin.get('plugin_unique_name')
                clients = self.db.client[plugin_unique_name]['clients'].find({})
                for client in clients:
                    client_config = client['client_config']
                    for key, val in client_config.items():
                        if client_config[key]:
                            client_config[key] = self.db_encrypt(plugin_unique_name, client_config[key])
                    self.db.client[plugin_unique_name]['clients'].update(
                        {
                            '_id': client['_id']
                        },
                        {
                            '$set':
                                {
                                    'client_config': client_config
                                }
                        })
            self.db_schema_version = 8
        except OSError as e:
            print('Cannot upgrade db to version 8, libmongocrypt error')
            raise

    @db_migration(raise_on_failure=False)
    def _update_schema_version_9(self):
        # Change client_id + set schema fetch_system_status as True
        print('Upgrade to schema 9 - Tanium adapter schema')
        # Get a list of all tanium adapters in the systems (we could have a couple - each on a different node)
        all_tanium_plugins = self.db.client['core']['configs'].find(
            {
                'plugin_name': 'tanium_adapter'
            })
        for tanium_plugin in all_tanium_plugins:
            plugin_unique_name = tanium_plugin.get('plugin_unique_name')
            clients = self.db.client[plugin_unique_name]['clients'].find({})
            # These are all the clients ("connections"). Each one of them is encrypted, so we'd have to
            # decrypt that.
            for client in clients:
                new_client_config = client['client_config'].copy()
                self.decrypt_dict(new_client_config)

                # Set a default value for the fetch_system_status key
                new_client_config['fetch_system_status'] = True

                # Re-build the client_id as the tanium adapter needs it.
                domain = new_client_config.get('domain') or ''
                username = new_client_config.get('username') or ''
                fetch_system_status = new_client_config.get('fetch_system_status', True)
                fetch_discovery = (new_client_config.get('fetch_discovery') or False)
                asset_dvc = new_client_config.get('asset_dvc')
                sq_name = new_client_config.get('sq_name')

                new_client_id = '_'.join([
                    f'{domain}',
                    f'{username}',
                    f'status-{fetch_system_status}',
                    f'asset-{asset_dvc}',
                    f'disco-{fetch_discovery}',
                    f'sq-{sq_name}',
                ])

                # Update the client
                self.encrypt_dict(plugin_unique_name, new_client_config)
                self.db.client[plugin_unique_name]['clients'].update(
                    {
                        '_id': client['_id']
                    },
                    {
                        '$set':
                            {
                                'client_id': new_client_id,
                                'client_config': new_client_config
                            }
                    })

    # pylint:disable=too-many-locals,too-many-statements,too-many-branches
    @db_migration(raise_on_failure=False)
    def _update_schema_version_10(self):
        print('Update to schema 10 - modernize file-based adapters')
        csv_adapters = list(self.db.client['core']['configs'].find({PLUGIN_NAME: 'csv_adapter'}))
        fp_csv_adapters = list(self.db.client['core']['configs'].find({PLUGIN_NAME: 'forcepoint_csv_adapter'}))
        nessus_csv_adapters = list(self.db.client['core']['configs'].find({PLUGIN_NAME: 'nessus_csv_adapter'}))
        masscan_adapters = list(self.db.client['core']['configs'].find({PLUGIN_NAME: 'masscan_adapter'}))
        nmap_adapters = list(self.db.client['core']['configs'].find({PLUGIN_NAME: 'nmap_adapter'}))

        csv_names = [doc[PLUGIN_UNIQUE_NAME] for doc in csv_adapters]
        fp_csv_names = [doc[PLUGIN_UNIQUE_NAME] for doc in fp_csv_adapters]
        nessus_csv_names = [doc[PLUGIN_UNIQUE_NAME] for doc in nessus_csv_adapters]
        masscan_names = [doc[PLUGIN_UNIQUE_NAME] for doc in masscan_adapters]
        nmap_names = [doc[PLUGIN_UNIQUE_NAME] for doc in nmap_adapters]
        puns = csv_names + nessus_csv_names + nmap_names + fp_csv_names + masscan_names
        for plugin_unique_name in puns:
            for client in self.db.client[plugin_unique_name]['clients'].find({}):
                client_config = client['client_config']
                client_config_new = client_config.copy()
                # explicitly verify user_id
                client_config_id = client_config.get('user_id')
                message_prefix = f'[GENERIC_FILE_MIGRATION] - {plugin_unique_name} -'
                if not client_config_id:
                    raise Exception(f'ERROR: Expected user_id, got {client_config_id} instead.')
                # is_users
                if 'is_users_csv' in client_config:
                    client_config_new['is_users'] = client_config.get('is_users_csv')
                configured_items = list()
                # http -> resource_path
                resource_path = None
                if 'csv_http' in client_config:
                    resource_path = client_config.get('csv_http')
                elif 'masscan_http' in client_config:
                    resource_path = client_config.get('masscan_http')
                elif 'nmap_http' in client_config:
                    resource_path = client_config.get('nmap_http')
                if resource_path:
                    client_config_new['resource_path'] = resource_path
                    configured_items.append('HTTP')
                # reset resource path to prevent false positive
                resource_path = None
                # handle smb
                # if http is configured but also smb, print a warning
                if 'csv_share' in client_config:
                    resource_path = client_config.get('csv_share')
                elif 'masscan_share' in client_config:
                    resource_path = client_config.get('masscan_share')
                elif 'nmap_share' in client_config:
                    resource_path = client_config.get('nmap_share')
                if resource_path:
                    configured_items.append('SMB Share')
                    if 'HTTP' in configured_items:
                        print(f'{message_prefix} identified both URL and SMB share')
                    else:
                        print(f'{message_prefix} Setting SMB share (http not configured)')
                        client_config_new['resource_path'] = resource_path
                # username - ignored if http is used
                username = None
                if 'csv_share_username' in client_config:
                    username = client_config.get('csv_share_username')
                elif 'nmap_share_username' in client_config:
                    username = client_config.get('nmap_share_username')
                elif 'masscan_share_username' in client_config:
                    username = client_config.get('masscan_share_username')
                if username:
                    configured_items.append('SMB Username')
                    if 'HTTP' in configured_items:
                        print(f'{message_prefix} identified both URL and SMB username')
                    else:
                        print(f'{message_prefix} Setting SMB username (http not configured)')
                        client_config_new['username'] = username
                # password - ignored if http is used
                password = None
                if 'csv_share_password' in client_config:
                    password = client_config.get('csv_share_password')
                elif 'nmap_share_password' in client_config:
                    password = client_config.get('nmap_share_password')
                elif 'masscan_share_password' in client_config:
                    password = client_config.get('masscan_share_password')
                if password:
                    configured_items.append('SMB Password')
                    if 'HTTP' in configured_items:
                        print(f'{message_prefix} identified both URL and SMB password')
                    else:
                        print(f'{message_prefix} Setting SMB password (http not configured)')
                        client_config_new['password'] = password
                if client_config.get('s3_bucket'):
                    configured_items.append('S3 Bucket')
                    print(f'{message_prefix} Identified s3 bucket')
                # file path
                file_path = None
                if 'csv' in client_config:
                    file_path = client_config.get('csv')
                elif 'masscan_file' in client_config:
                    file_path = client_config.get('masscan_file')
                elif 'nmap_file' in client_config:
                    file_path = client_config.get('nmap_file')
                if file_path:
                    configured_items.append('File Path')
                    client_config_new['file_path'] = file_path
                    if 'S3 Bucket' in configured_items:
                        print(f'{message_prefix} Identified both upload file and S3 config')
                self.db.client[plugin_unique_name]['clients'].update(
                    {
                        '_id': client['_id']
                    },
                    {
                        '$set': {
                            'client_config': client_config_new
                        }
                    }
                )
                print(f'{message_prefix} Summary - '
                      f'Identified configuration for {",".join(configured_items)}')

    @db_migration(raise_on_failure=False)
    def _update_schema_version_11(self):
        # Change client_id
        print('Upgrade to schema 11 - Qualys Scans adapter schema')
        # Get a list of all tanium adapters in the systems (we could have a couple - each on a different node)
        all_qualys_scans = self.db.client['core']['configs'].find(
            {
                'plugin_name': 'qualys_scans_adapter'
            })
        for qualys_scans in all_qualys_scans:
            plugin_unique_name = qualys_scans.get('plugin_unique_name')
            clients = self.db.client[plugin_unique_name]['clients'].find({})
            # These are all the clients ("connections"). Each one of them is encrypted, so we'd have to
            # decrypt that.
            for client in clients:
                new_client_config = client['client_config'].copy()
                self.decrypt_dict(new_client_config)

                domain = new_client_config.get('Qualys_Scans_Domain')
                username = new_client_config.get('username')

                if not domain or not username:
                    continue

                new_client_id = f'{domain}_{username}'

                self.db.client[plugin_unique_name]['clients'].update(
                    {
                        '_id': client['_id']
                    },
                    {
                        '$set':
                            {
                                'client_id': new_client_id,
                            }
                    })

    @db_migration(raise_on_failure=False)
    def _update_schema_version_12(self):
        """
        AX-6305 Fix corrupted value for setting 'ldap_field_to_exclude'
        """
        print('Update to schema 12 - Active Directory valid value for config "ldap_field_to_exclude"')
        config_match = {
            'config_name': 'ActiveDirectoryAdapter'
        }
        all_ad_adapters = self.db.client['core']['configs'].find({
            'plugin_name': 'active_directory_adapter'
        })
        for ad_adapter in all_ad_adapters:
            plugin_unique_name = ad_adapter.get(PLUGIN_UNIQUE_NAME)
            config_collection = self.db.get_collection(plugin_unique_name, CONFIGURABLE_CONFIGS_LEGACY_COLLECTION)
            current_config = config_collection.find_one(config_match)
            if current_config:
                ldap_exclude_config = current_config['config'].get('ldap_field_to_exclude')
                if not isinstance(ldap_exclude_config, list):
                    config_collection.update_one(config_match, {
                        '$set': {
                            f'config.ldap_field_to_exclude': []
                        }
                    })

    @db_migration(raise_on_failure=False)
    def _update_schema_version_13(self):
        # Change client_id
        print('Upgrade to schema 13 - Split Tanium to sub-adapters')
        # Get a list of all tanium adapters in the systems (we could have a couple - each on a different node)
        all_tanium_adapters = self.db.client['core']['configs'].find(
            {
                'plugin_name': 'tanium_adapter'
            })

        tanium_asset_adapter_creds = []
        tanium_discover_adapter_creds = []
        tanium_sq_adapter_creds = []

        for tanium_adapter in all_tanium_adapters:
            plugin_unique_name = tanium_adapter.get('plugin_unique_name')
            clients = self.db.client[plugin_unique_name]['clients'].find({})
            # These are all the clients ("connections"). Each one of them is encrypted, so we'd have to
            # decrypt that.
            for client in clients:
                new_client_config = client['client_config'].copy()
                self.decrypt_dict(new_client_config)

                domain = new_client_config.get('domain') or ''
                username = new_client_config.get('username') or ''
                password = new_client_config.get('password') or ''
                verify_ssl = new_client_config.get('verify_ssl') or False
                https_proxy = new_client_config.get('https_proxy') or ''

                shared_new_client_config = {
                    'domain': domain,
                    'username': username,
                    'password': password,
                    'verify_ssl': verify_ssl,
                    'https_proxy': https_proxy
                }

                fetch_discovery = new_client_config.get('fetch_discovery')

                if fetch_discovery:
                    tanium_discover_adapter_creds.append({
                        'client_config': shared_new_client_config.copy(),
                        'status': client.get('status') or 'success',
                        'error': client.get('error')
                    })

                asset_dvc = new_client_config.get('asset_dvc')
                if asset_dvc:
                    asset_new_client_config = shared_new_client_config.copy()
                    asset_new_client_config['asset_dvc'] = asset_dvc
                    tanium_asset_adapter_creds.append(
                        {
                            'client_config': asset_new_client_config,
                            'status': client.get('status') or 'success',
                            'error': client.get('error')
                        }
                    )

                sq_name = new_client_config.get('sq_name') or ''
                sq_refresh = new_client_config.get('sq_refresh')
                sq_max_hours = new_client_config.get('sq_max_hours')

                if sq_name:
                    sq_new_client_config = shared_new_client_config.copy()
                    sq_new_client_config['sq_name'] = sq_name
                    sq_new_client_config['sq_refresh'] = sq_refresh if sq_refresh is not None else False
                    sq_new_client_config['sq_max_hours'] = sq_max_hours if sq_max_hours is not None else 6
                    sq_new_client_config['no_results_wait'] = True
                    tanium_sq_adapter_creds.append(
                        {
                            'client_config': sq_new_client_config,
                            'status': client.get('status') or 'success',
                            'error': client.get('error')
                        }
                    )

        # self.encrypt_dict(plugin_unique_name, new_client_config)
        for i, creds in enumerate(tanium_asset_adapter_creds):
            print(f'Migrating {i + 1} / {len(tanium_asset_adapter_creds)} Tanium asset adapter')
            creds_client_config = creds['client_config']
            creds['client_id'] = f'{creds_client_config.get("domain")}_' \
                f'{creds_client_config.get("username")}_{creds_client_config.get("asset_dvc")}'
            self.encrypt_dict('tanium_asset_adapter_0', creds['client_config'])
            self.db.client['tanium_asset_adapter_0']['clients'].insert_one(creds)

        for i, creds in enumerate(tanium_discover_adapter_creds):
            print(f'Migrating {i + 1} / {len(tanium_discover_adapter_creds)} Tanium discover adapter')
            creds_client_config = creds['client_config']
            creds['client_id'] = f'{creds_client_config.get("domain")}_{creds_client_config.get("username")}'
            self.encrypt_dict('tanium_discover_adapter_0', creds['client_config'])
            self.db.client['tanium_discover_adapter_0']['clients'].insert_one(creds)

        for i, creds in enumerate(tanium_sq_adapter_creds):
            print(f'Migrating {i + 1} / {len(tanium_sq_adapter_creds)} Tanium sq adapter')
            creds_client_config = creds['client_config']
            creds['client_id'] = f'{creds_client_config.get("domain")}_{creds_client_config.get("username")}' \
                f'_{creds_client_config.get("sq_name")}'
            self.encrypt_dict('tanium_sq_adapter_0', creds['client_config'])
            self.db.client['tanium_sq_adapter_0']['clients'].insert_one(creds)

    @db_migration(raise_on_failure=False)
    def _update_schema_version_14(self):
        # Change client_id + set schema fetch_system_status as True
        # Get a list of all tanium adapters in the systems (we could have a couple - each on a different node)
        all_tanium_plugins = self.db.client['core']['configs'].find(
            {
                'plugin_name': 'tanium_adapter'
            })
        for tanium_plugin in all_tanium_plugins:
            plugin_unique_name = tanium_plugin.get('plugin_unique_name')
            clients = self.db.client[plugin_unique_name]['clients'].find({})
            # These are all the clients ("connections"). Each one of them is encrypted, so we'd have to
            # decrypt that.
            for client in clients:
                new_client_config = client['client_config'].copy()
                self.decrypt_dict(new_client_config)

                # Re-build the client_id as the tanium adapter needs it.
                domain = new_client_config.get('domain')
                username = new_client_config.get('username')
                if not domain or not username:
                    continue

                # Update the client
                self.db.client[plugin_unique_name]['clients'].update(
                    {
                        '_id': client['_id']
                    },
                    {
                        '$set':
                            {
                                'client_id': f'{domain}_{username}',
                            }
                    })

    @db_migration(raise_on_failure=False)
    def _update_schema_version_15(self):
        print('Upgrade to schema 15 - Notifications hooks Refactor')
        notifications_collection = self.db.get_collection(self.plugin_name, NOTIFICATIONS_COLLECTION)
        notifications_filter = {
            'content': {
                '$regex': LINK_REGEX
            }
        }
        notifications = notifications_collection.find(notifications_filter)
        db_bulk_actions = []

        if notifications.count() > 0:
            for notification_document in notifications:
                hooks, notification_content = replace_notification_content_with_hooks(
                    notification_document['content'],
                    LINK_REGEX)
                if len(hooks) > 0:
                    db_bulk_actions.append(UpdateOne({'_id': notification_document['_id']},
                                                     {'$set': {
                                                         'hooks': hooks,
                                                         'content': notification_content
                                                     }}))

            notifications_collection.bulk_write(db_bulk_actions)

    @db_migration(raise_on_failure=False)
    def _update_schema_version_16(self):
        print('Upgrade to schema 16 - Audit max size and documents')
        max_documents = 100000
        core_db = self.db.get_database('core')
        new_audit_collection = core_db.create_collection('audit_temp', capped=True, size=100000000,
                                                         max=max_documents)
        if AUDIT_COLLECTION in core_db.list_collection_names():
            old_audit_collection = self.db.get_collection(self.plugin_name, AUDIT_COLLECTION)
            old_audit_collection.aggregate([
                {'$match': {}},
                {'$sort': {'timestamp': -1}},
                {'$limit': max_documents},
                {'$merge': {'into': 'audit_temp'}}
            ], allowDiskUse=True)
            old_audit_collection.drop()

        new_audit_collection.rename(AUDIT_COLLECTION)

    @db_migration(raise_on_failure=False)
    def _update_schema_version_17(self):
        # enterprise password mgmt - vault settings
        print('Upgrade to schema 17 -enterprise password mgmt - vault settings ')
        config_match = {
            'config_name': CORE_CONFIG_NAME
        }

        updated_vault_settings = {
            PASSWORD_MANGER_ENABLED: False,
            PASSWORD_MANGER_ENUM: PASSWORD_MANGER_CYBERARK_VAULT,
            PASSWORD_MANGER_CYBERARK_VAULT: {
                CYBERARK_DOMAIN: None,
                CYBERARK_PORT: None,
                CYBERARK_APP_ID: None,
                CYBERARK_CERT_KEY: None
            },
            PASSWORD_MANGER_THYCOTIC_SS_VAULT: {
                THYCOTIC_SS_HOST: None,
                THYCOTIC_SS_PORT: None,
                THYCOTIC_SS_USERNAME: None,
                THYCOTIC_SS_PASSWORD: None,
                THYCOTIC_SS_VERIFY_SSL: False
            }
        }

        config_collection = self.db.get_collection(self.plugin_name, CONFIGURABLE_CONFIGS_LEGACY_COLLECTION)
        current_config = config_collection.find_one(config_match)

        if current_config:
            current_vault_settings = current_config['config'].get(VAULT_SETTINGS)
            if current_vault_settings and current_vault_settings.get(PASSWORD_MANGER_ENABLED):
                updated_vault_settings[PASSWORD_MANGER_ENABLED] = True
                current_vault_settings.pop(PASSWORD_MANGER_ENABLED)
                updated_vault_settings[PASSWORD_MANGER_CYBERARK_VAULT] = current_vault_settings
                current_config['config'][VAULT_SETTINGS] = updated_vault_settings
                config_collection.replace_one(config_match, current_config)
            else:
                current_config['config'][VAULT_SETTINGS] = updated_vault_settings
                config_collection.replace_one(config_match, current_config)

    @db_migration(raise_on_failure=False)
    def _update_schema_version_18(self):
        print(f'Upgrading to schema version 18 - Nexpose adapter')
        nexpose_adapters = list(self.db.client['core']['configs'].find({PLUGIN_NAME: 'nexpose_adapter'}))
        nexpose_plugin_unique_names = [doc[PLUGIN_UNIQUE_NAME] for doc in nexpose_adapters]

        advanced_settings = None

        # 1. get advanced settings
        for plugin_unique_name in nexpose_plugin_unique_names:
            # Take the first one we find. It should be the same for all plugins
            advanced_settings = self.db.client[plugin_unique_name][CONFIGURABLE_CONFIGS_LEGACY_COLLECTION].find_one(
                {
                    'config_name': 'NexposeAdapter'
                }
            )

            if advanced_settings:
                advanced_settings = advanced_settings.get('config') or {}
                break

        if not advanced_settings:
            print(f'Warning - no advanced settings found for nexpose. Continuing')
            self.db_schema_version = 18
            return

        for plugin_unique_name in nexpose_plugin_unique_names:
            # Go over all the different nexpose plugin unique names we have. If we have
            # clients there then we must add some configurations to this client.

            for client in self.db.client[plugin_unique_name]['clients'].find():
                # If we found this client, we have
                new_client_config = client['client_config'].copy()
                self.decrypt_dict(new_client_config)

                fetch_tags_config = advanced_settings.get('fetch_tags', True)

                new_client_config['fetch_tags'] = fetch_tags_config
                new_client_config['fetch_sw'] = fetch_tags_config
                new_client_config['fetch_ports'] = fetch_tags_config
                new_client_config['fetch_policies'] = fetch_tags_config

                new_client_config['fetch_vulnerabilities'] = advanced_settings.get('fetch_vulnerabilities', False)
                new_client_config['num_of_simultaneous_devices'] = advanced_settings.get(
                    'num_of_simultaneous_devices', 50)
                new_client_config['drop_only_ip_devices'] = advanced_settings.get('drop_only_ip_devices', False)

                self.encrypt_dict(plugin_unique_name, new_client_config)
                self.db.client[plugin_unique_name]['clients'].update(
                    {
                        '_id': client['_id']
                    },
                    {
                        '$set':
                            {
                                'client_config': new_client_config
                            }
                    })

    @db_migration(raise_on_failure=False)
    def _update_schema_version_19(self):
        print(f'Upgrading to schema version 19 - Nexpose advanced settings')
        nexpose_adapters = list(self.db.client['core']['configs'].find({PLUGIN_NAME: 'nexpose_adapter'}))
        nexpose_plugin_unique_names = [doc[PLUGIN_UNIQUE_NAME] for doc in nexpose_adapters]

        # After we have finished the clients changing let's remove the advanced config
        for plugin_unique_name in nexpose_plugin_unique_names:
            self.db.client[plugin_unique_name][CONFIGURABLE_CONFIGS_LEGACY_COLLECTION].remove(
                {
                    'config_name': 'NexposeAdapter'
                }
            )

    @db_migration(raise_on_failure=False)
    def _update_schema_version_20(self):
        print(f'Updating to schema version 20 - New Configuable Configs location')
        # To support the new format per-plugin settings, we have to move
        # 1. Configurable Configs
        # 2. Config Schemas
        # 3. Adapter Settings
        # 4. Adapter Schemas
        #
        # In case there are several adapters, we always prioritize the first one (_0)
        # In case _0 doesn't exist (old systems) we take one of them
        plugins_by_plugin_name = defaultdict(list)
        for plugin_document in self.db.client[CORE_UNIQUE_NAME]['configs'].find(
                {},
                projection={PLUGIN_NAME: 1, PLUGIN_UNIQUE_NAME: 1}
        ):
            plugin_i_name = plugin_document.get(PLUGIN_NAME)
            plugin_i_unique_name = plugin_document.get(PLUGIN_UNIQUE_NAME)
            if not plugin_i_name or not plugin_i_unique_name:
                continue
            plugins_by_plugin_name[plugin_i_name].append(plugin_i_unique_name)

        for plugin_name, plugin_unique_names in plugins_by_plugin_name.items():
            # give 0 priority, as it is usually the first one in the system
            sorted_plugin_unique_names = sorted(plugin_unique_names)

            # Take the first plugin that has configurable configs and assume it has the rest as well. This will
            # be the one that we choose for all adapters.
            chosen_plugin_unique_name = None
            for sorted_plugin_unique_name_i in sorted_plugin_unique_names:
                plugin_configurable_configs = list(
                    self.db.client[sorted_plugin_unique_name_i][CONFIGURABLE_CONFIGS_LEGACY_COLLECTION].find({})
                )
                if plugin_configurable_configs:
                    chosen_plugin_unique_name = sorted_plugin_unique_name_i
                    break

            if not chosen_plugin_unique_name:
                continue

            plugin_settings = self.db.plugins.get_plugin_settings(plugin_name)
            chosen_plugin_unique_name_db = self.db.client[chosen_plugin_unique_name]
            # Migrate configurable configs
            for configurable_config in list(
                    chosen_plugin_unique_name_db[CONFIGURABLE_CONFIGS_LEGACY_COLLECTION].find({})
            ):
                if not configurable_config.get('config_name') or not configurable_config.get('config'):
                    print(f'Exception while upgrading  - plugin {chosen_plugin_unique_name} has invalid cc')
                    continue
                plugin_settings.configurable_configs[
                    configurable_config['config_name']] = configurable_config['config']

            # Migrate config schemas
            for config_schema in list(
                    chosen_plugin_unique_name_db[CONFIG_SCHEMAS_LEGACY_COLLECTION].find({})
            ):
                if not config_schema.get('config_name') or not config_schema.get('schema'):
                    print(f'Exception while upgrading  - plugin {chosen_plugin_unique_name} has invalid cs')
                    continue
                plugin_settings.config_schemas[config_schema['config_name']] = config_schema['schema']

            # Migrate adapter schema
            adapter_schema = chosen_plugin_unique_name_db[ADAPTER_SCHEMA_LEGACY_COLLECTION].find_one({})
            if adapter_schema:
                plugin_settings.adapter_client_schema = adapter_schema['schema']

            # Migrate adapter settings
            for adapter_settings in list(
                    chosen_plugin_unique_name_db[ADAPTER_SETTINGS_LEGACY_COLLECTION].find({})
            ):
                last_fetch_time = adapter_settings.get(LAST_FETCH_TIME)
                if last_fetch_time:
                    plugin_settings.plugin_settings_keyval[LAST_FETCH_TIME] = last_fetch_time
                    break
            print(f'Successfully migrated {plugin_name}')

    @db_migration(raise_on_failure=False)
    def _update_schema_version_21(self):
        # Delete general_info plugin
        print('Upgrade to schema 21')
        delete_result = self.db.client['core']['configs'].delete_one(
            {
                'plugin_unique_name': 'general_info'
            })
        if not delete_result or delete_result.deleted_count == 0:
            print('general_info config was not deleted.')

    @db_migration(raise_on_failure=False)
    def _update_schema_version_22(self):
        # ------------------------------------------------------------- #
        # fix legacy vault provider:
        # migrate adapter's clients if any of adapter schema fields is password type
        # and contain either old cyberark or thycotic vault data.
        # client_config will be decrypt and encrypt in case of data migration
        # ------------------------------------------------------------- #
        print(f'Upgrading version 22 - fix legacy vault provider')
        adapters = self.db.client[CORE_UNIQUE_NAME]['configs'].find({'plugin_type': ADAPTER_PLUGIN_TYPE})
        for adapter in adapters:
            adapter_name = adapter[PLUGIN_UNIQUE_NAME]
            plugin_settings = self.db.plugins.get_plugin_settings(adapter[PLUGIN_NAME])
            adaper_clients_collection: Collection = self.db.client[adapter_name]['clients']
            adapter_client_schema: dict = plugin_settings.adapter_client_schema
            pwd_fields = self._get_password_fields_from_adapter_schema(adapter_client_schema)
            if not pwd_fields:
                continue

            for client in adaper_clients_collection.find({}):
                self._check_for_legacy_vault_provider_data(adapter_name,
                                                           client,
                                                           pwd_fields,
                                                           adaper_clients_collection)

    @db_migration(raise_on_failure=False)
    def _update_schema_version_23(self):
        print(f'Updating to schema version 23 - One GridFS DB')
        import gridfs
        core_fs = gridfs.GridFS(self.db.client[CORE_UNIQUE_NAME])

        for plugin_document in self.db.client[CORE_UNIQUE_NAME]['configs'].find(
                {},
                projection={PLUGIN_NAME: 1, PLUGIN_UNIQUE_NAME: 1}
        ):
            plugin_unique_name = plugin_document.get(PLUGIN_UNIQUE_NAME)
            if plugin_unique_name == CORE_UNIQUE_NAME:
                continue

            fs = gridfs.GridFS(self.db.client[plugin_unique_name])

            for file in self.db.client[plugin_unique_name].fs.files.find({}):
                try:
                    f = fs.get(file['_id'])
                    core_fs.put(f, _id=file['_id'], filename=file.get('filename'), encoding=file.get('encoding'))
                except Exception as e:
                    print(f'Exception while upgrading - '
                          f'filename {file.get("filename") or ""} in {plugin_unique_name!r} '
                          f'could not be moved: {str(e)}')

    @db_migration(raise_on_failure=False)
    def _update_schema_version_24(self):
        print(f'Updating to schema version 24 - Update adapters discovery schema')
<<<<<<< HEAD
        try:
            adapters = self.db.client[CORE_UNIQUE_NAME]['configs'].find({'plugin_type': ADAPTER_PLUGIN_TYPE})
            for adapter in adapters:
                adapter_name = adapter[PLUGIN_NAME]
                plugin_settings = self.db.plugins.get_plugin_settings(adapter_name)
                adapter_config = plugin_settings.configurable_configs
                schedule_settings = adapter_config.discovery_configuration.get(DISCOVERY_REPEAT_ON)
                if isinstance(schedule_settings, list):
                    # Already migrated
                    continue
                if schedule_settings:
                    self.db.plugins.get_plugin_settings(adapter_name).configurable_configs.update_config(
                        'DiscoverySchema',
                        {
                            DISCOVERY_REPEAT_ON: [day[0] for day in schedule_settings.items() if day[1]]
                        }
                    )

            self.db_schema_version = 24
        except Exception as e:
            print(f'Exception while upgrading core db to version 24. Details: {e}')
            traceback.print_exc()
            raise
=======
        adapters = self.db.client[CORE_UNIQUE_NAME]['configs'].find({'plugin_type': ADAPTER_PLUGIN_TYPE})
        for adapter in adapters:
            adapter_name = adapter[PLUGIN_NAME]
            plugin_settings = self.db.plugins.get_plugin_settings(adapter_name)
            adapter_config = plugin_settings.configurable_configs
            schedule_settings = adapter_config.discovery_configuration.get(DISCOVERY_REPEAT_ON)
            if schedule_settings:
                self.db.plugins.get_plugin_settings(adapter_name).configurable_configs.update_config(
                    'DiscoverySchema',
                    {
                        DISCOVERY_REPEAT_ON: [day[0] for day in schedule_settings.items() if day[1]]
                    }
                )
>>>>>>> d5fa4b24

    def register(self, api_key=None, plugin_name=''):
        headers = {}
        params = {}
        if api_key:
            headers[API_KEY_HEADER] = api_key
            params[UNIQUE_KEY_PARAM] = plugin_name

        return requests.get(f'{self.req_url}/register', headers=headers, params=params)

    @property
    def volumes_override(self):
        # Creating a settings dir outside of cortex (on production machines
        # this will be /home/ubuntu/.axonius_settings) for login marker and weave encryption key.
        settings_path = os.path.abspath(os.path.join(self.cortex_root_dir, AXONIUS_SETTINGS_DIR_NAME))
        os.makedirs(settings_path, exist_ok=True)
        container_settings_dir_path = os.path.join('/home/axonius/', AXONIUS_SETTINGS_DIR_NAME)

        if self.docker_network == WEAVE_NETWORK:
            docker_socket_mapping = '/var/run/weave/weave.sock:/var/run/docker.sock'
        else:
            # running on a windows machine
            docker_socket_mapping = '/var/run/docker.sock:/var/run/docker.sock'
        volumes = [f'{settings_path}:{container_settings_dir_path}', docker_socket_mapping]

        # Core has all adapters exposed.
        adapters = os.path.abspath(os.path.join(self.cortex_root_dir, 'adapters'))
        volumes.append(f'{adapters}:/home/axonius/app/adapters:ro')
        volumes.extend(super().volumes_override)
        return volumes

    def _is_service_alive(self):
        try:
            r = self.version()
            return r.status_code == 200
        except Exception:
            return False

    def get_registered_plugins(self):
        return self.register()

    def set_config_legacy(self, config):
        self.db.get_collection('core', CONFIGURABLE_CONFIGS_LEGACY_COLLECTION).update_one(
            {'config_name': CORE_CONFIG_NAME},
            {'$set': config}
        )
        self.post('update_config')

    @property
    def get_max_uwsgi_threads(self) -> int:
        return 500

    @staticmethod
    def create_db_encryption_key():
        """
        Create mongo encryption master key file if it not exists
        :return: None
        """
        if not DB_KEY_PATH.is_file():
            try:
                AXONIUS_SETTINGS_PATH.mkdir(exist_ok=True)
                with open(DB_KEY_PATH, 'wb') as f:
                    key = os.urandom(MONGO_MASTER_KEY_SIZE)
                    f.write(base64.b64encode(key))
                DB_KEY_PATH.chmod(0o646)
            except Exception as e:
                print(f'Error writing db encryption key: {e}')
                if DB_KEY_PATH.is_file():
                    DB_KEY_PATH.unlink()

    @staticmethod
    def _get_password_fields_from_adapter_schema(adapter_client_schema: dict) -> list:
        adapter_client_schema = adapter_client_schema or {}
        return [item['name'] for item in adapter_client_schema.get('items', []) if item.get('format') == 'password']

    def _check_for_legacy_vault_provider_data(self, adapter_name: str, adapter_client: dict,
                                              adapter_password_fields: list, adaper_clients_collection: Collection):
        try:
            client_config_copy = adapter_client.get(CLIENT_CONFIG).copy()
            self.decrypt_dict(client_config_copy)
            save_to_db = False
            client_id = adapter_client[CLIENT_ID]

            for pwd_field in adapter_password_fields:
                if not isinstance(client_config_copy.get(pwd_field), dict):
                    continue

                if (client_config_copy[pwd_field]['type'] == LEGACY_VAULT_PROVIDER or
                        isinstance(client_config_copy[pwd_field].get('query'), str)):
                    print(f'Updating Adapter:{adapter_name} Client:{client_id} '
                          f'found with legacy cyberark vault data field {pwd_field}')
                    client_config_copy[pwd_field] = {
                        'data': {'query': client_config_copy[pwd_field]['query']},
                        'type': VAULT_PROVIDER
                    }
                    save_to_db = True
                # legacy thycotic format is  {'query': int}
                elif isinstance(client_config_copy[pwd_field].get('query'), int):
                    print(f'Updating Adapter:{adapter_name} Client:{client_id} '
                          f'found with legacy thycotic vault data field {pwd_field}')
                    client_config_copy[pwd_field] = {
                        'data': {'secret': client_config_copy[pwd_field]['query'],
                                 'field': 'Password'},
                        'type': VAULT_PROVIDER
                    }
                    save_to_db = True

            if save_to_db:
                self.encrypt_dict(adapter_name, client_config_copy)
                adaper_clients_collection.update_one(
                    {
                        '_id': adapter_client.get('_id')
                    },
                    {
                        '$set': {CLIENT_CONFIG: client_config_copy}
                    }
                )

        except Exception as e:
            print(f'failed to fix client config with legacy vault data format: {e}')
            traceback.print_exc()


def replace_notification_content_with_hooks(notification_content, regex):
    """
    Iterate over all found links in the notification content. For each of the links, replace it
    with hook (e.g {LINK_0}) and append a new hook item to the hooks array. Each hook item looks like
    {type: 'link', key: {LINK_0}, value: 'the actual link'}.
    :param notification_content: the notification string content.
    :param regex: the regex to match.
    :return: return hooks array and the replaced content.
    """

    hooks = []
    found_link = set()  # This is used to keep track of already found and replaced links.
    matches = re.findall(regex, notification_content)
    if matches:
        for i, link in enumerate(matches):
            if link in found_link:
                continue
            found_link.add(link)
            key = f'LINK_{i}'
            notification_content = notification_content.replace(link, f'{{{key}}}')
            link_type = {
                'type': NotificationHookType.LINK.value,
                'key': key,
                'value': link
            }
            hooks.append(link_type)
        return hooks, notification_content

    return hooks, notification_content<|MERGE_RESOLUTION|>--- conflicted
+++ resolved
@@ -984,37 +984,15 @@
     @db_migration(raise_on_failure=False)
     def _update_schema_version_24(self):
         print(f'Updating to schema version 24 - Update adapters discovery schema')
-<<<<<<< HEAD
-        try:
-            adapters = self.db.client[CORE_UNIQUE_NAME]['configs'].find({'plugin_type': ADAPTER_PLUGIN_TYPE})
-            for adapter in adapters:
-                adapter_name = adapter[PLUGIN_NAME]
-                plugin_settings = self.db.plugins.get_plugin_settings(adapter_name)
-                adapter_config = plugin_settings.configurable_configs
-                schedule_settings = adapter_config.discovery_configuration.get(DISCOVERY_REPEAT_ON)
-                if isinstance(schedule_settings, list):
-                    # Already migrated
-                    continue
-                if schedule_settings:
-                    self.db.plugins.get_plugin_settings(adapter_name).configurable_configs.update_config(
-                        'DiscoverySchema',
-                        {
-                            DISCOVERY_REPEAT_ON: [day[0] for day in schedule_settings.items() if day[1]]
-                        }
-                    )
-
-            self.db_schema_version = 24
-        except Exception as e:
-            print(f'Exception while upgrading core db to version 24. Details: {e}')
-            traceback.print_exc()
-            raise
-=======
         adapters = self.db.client[CORE_UNIQUE_NAME]['configs'].find({'plugin_type': ADAPTER_PLUGIN_TYPE})
         for adapter in adapters:
             adapter_name = adapter[PLUGIN_NAME]
             plugin_settings = self.db.plugins.get_plugin_settings(adapter_name)
             adapter_config = plugin_settings.configurable_configs
             schedule_settings = adapter_config.discovery_configuration.get(DISCOVERY_REPEAT_ON)
+            if isinstance(schedule_settings, list):
+                # Already migrated
+                continue
             if schedule_settings:
                 self.db.plugins.get_plugin_settings(adapter_name).configurable_configs.update_config(
                     'DiscoverySchema',
@@ -1022,7 +1000,6 @@
                         DISCOVERY_REPEAT_ON: [day[0] for day in schedule_settings.items() if day[1]]
                     }
                 )
->>>>>>> d5fa4b24
 
     def register(self, api_key=None, plugin_name=''):
         headers = {}
