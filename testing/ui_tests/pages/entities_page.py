--- conflicted
+++ resolved
@@ -259,11 +259,8 @@
 
     SAVE_QUERY_APPROVE_TEXT = 'Yes, Save'
 
-<<<<<<< HEAD
-=======
     COLUMN_SORT_CONTAINER_CSS = '.sort-container'
 
->>>>>>> 4bb9600d
     @property
     def url(self):
         raise NotImplementedError
