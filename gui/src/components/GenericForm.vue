--- conflicted
+++ resolved
@@ -55,35 +55,9 @@
             }
         },
         methods: {
-<<<<<<< HEAD
+
         	handleSubmit() {
 				this.$emit('submit')
-=======
-            buildAdvancedQuery() {
-                let advancedQueryParts = []
-                this.schema.forEach((input) => {
-                    if (this.queryValues[input.path] === undefined || !this.queryValues[input.path]) { return }
-                    if ((input.type === 'text') || (input.type === 'select')) {
-                        advancedQueryParts.push(`${input.name}=${this.queryValues[input.path]}`)
-                    } else if (input.type === 'multiple-select') {
-                        advancedQueryParts.push(`${input.name} in (${this.queryValues[input.path]})`)
-                    }
-                })
-                return advancedQueryParts.join(' AND ')
-            },
-            parseAdvancedQuery() {
-                let advancedQueryParts = this.advancedQuery.split(' AND ')
-                advancedQueryParts.forEach((part) => {
-                    let match = part.match(/(.*)(=| in )(.*)/)
-                    if (match !== undefined && match.length > 3) {
-                    	if (this.pathByName[match[1]] !== undefined) {
-                            this.queryValues[_this.pathByName[match[1]]] = match[3]
-                        } else {
-							this.queryValues[match[1]] = match[3]
-                        }
-                    }
-                })
->>>>>>> 5e82e656
             }
 
         }
