--- conflicted
+++ resolved
@@ -1,25 +1,15 @@
 <template>
-<<<<<<< HEAD
     <form class="form" @keyup.enter.stop="handleSubmit()">
         <div v-bind:class="{ 'row': horizontal }">
             <div v-for="input in schema" class="form-group" v-bind:class="{ 'col-3': horizontal }">
                 <label v-if="input.name" class="form-label">{{ input.name }}</label>
                 <template v-if="input.control === 'select'">
                     <select class="form-control" v-model="model[input.path]" @input="$emit('input', model)">
-=======
-    <form class="form" v-bind:class="{ 'row': horizontal }" @keyup.enter.stop="$emit('submit')">
-        <template v-if="advancedView === undefined || !advancedView">
-            <div v-for="input in schema" class="form-group" v-bind:class="{ 'col': horizontal }">
-                <label v-if="input.name" class="form-label">{{ input.name }}</label>
-                <template v-if="input.control === 'select'">
-                    <select class="form-control" v-model="queryValues[input.path]" @input="$emit('input', queryValues)">
->>>>>>> ecdac33e
                         <option v-for="option in input.options">{{ option.text }}</option>
                     </select>
                 </template>
                 <template v-else-if="input.control === 'multiple-select'">
                     <multiple-select :title="`Select ${input.name}:`" :items="input.options" :type="input.type"
-<<<<<<< HEAD
                                      v-model="model[input.path]" @input="$emit('input', model)">
                     </multiple-select>
                 </template>
@@ -34,31 +24,6 @@
         </div>
         <div class="form-group">
             <a v-if="submittable" class="btn" @click="handleSubmit()">{{ submitLabel || 'Send' }}</a>
-=======
-                                     v-model="queryValues[input.path]" @input="$emit('input', queryValues)">
-                    </multiple-select>
-                </template>
-                <template v-else-if="input.control === 'checkbox'">
-                    <checkbox :label="input.name" v-model="queryValues[input.path]"></checkbox>
-                </template>
-                <template v-else>
-                    <input class="form-control" :type="input.control" :placeholder="input.placeholder"
-                           v-model="queryValues[input.path]" @input="$emit('input', queryValues)">
-                </template>
-            </div>
-        </template>
-        <template v-else>
-            <div class="form-group" v-bind:class="{ 'col': horizontal }">
-                <label class="form-label">Search:</label>
-                <input class="form-control" type="text" v-model="advancedQuery" @change="parseAdvancedQuery">
-            </div>
-        </template>
-        <div class="form-group" v-bind:class="{ 'col-1': horizontal }">
-            <a class="form-label form-view" @click="advancedView = false" v-if="advancedView">Basic</a>
-            <a class="form-label form-view" @click="advancedView = true" v-else>Advanced</a>
-            <a v-if="submittable" class="btn"
-               v-on:click="$emit('submit')">{{ submitLabel || 'Send' }}</a>
->>>>>>> ecdac33e
         </div>
     </form>
 </template>
@@ -80,57 +45,19 @@
             }
         },
         data() {
-<<<<<<< HEAD
 			return {
 				model: {...this.value}
 			}
 		},
-=======
-            return {
-                advancedView: false,
-                advancedQuery: '',
-                queryValues: { ...this.value }
-            }
-        },
->>>>>>> ecdac33e
         watch: {
         	value: function(newValue) {
         		this.model = { ...newValue }
             }
         },
         methods: {
-<<<<<<< HEAD
-
         	handleSubmit() {
 				this.$emit('submit')
-=======
-            buildAdvancedQuery() {
-                let advancedQueryParts = []
-                this.schema.forEach((input) => {
-                    if (this.queryValues[input.path] === undefined || !this.queryValues[input.path]) { return }
-                    if ((input.control === 'text') || (input.control === 'select')) {
-                        advancedQueryParts.push(`${input.name}=${this.queryValues[input.path]}`)
-                    } else if (input.control === 'multiple-select') {
-                        advancedQueryParts.push(`${input.name} in (${this.queryValues[input.path]})`)
-                    }
-                })
-                return advancedQueryParts.join(' AND ')
-            },
-            parseAdvancedQuery() {
-                let advancedQueryParts = this.advancedQuery.split(' AND ')
-                advancedQueryParts.forEach((part) => {
-                    let match = part.match(/(.*)(=| in )(.*)/)
-                    if (match !== undefined && match.length > 3) {
-                    	if (this.pathByName[match[1]] !== undefined) {
-                            this.queryValues[_this.pathByName[match[1]]] = match[3]
-                        } else {
-							this.queryValues[match[1]] = match[3]
-                        }
-                    }
-                })
->>>>>>> ecdac33e
             }
-
         }
     }
 </script>
