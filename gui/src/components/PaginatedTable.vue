<template>
    <div class="table-responsive paginated-table">
        <div class="dataTables_wrapper">
            <vue-simple-spinner v-if="data.length == 0 && fetching" class="spinner-container" size="64" :speed="1.2"
                                line-fg-color="#26dad2"></vue-simple-spinner>
            <table class="table table-striped">
                <thead>
                <tr>
                    <th class="table-head checkbox-container">
                        <checkbox v-if="value !== undefined" v-model="selectAllRecords"
                                  @change="updateSelectedAll()"></checkbox>
                    </th>
                    <th class="table-head" v-for="field in fields">{{ field.name }}</th>
                    <th class="table-head" v-if="actions !== undefined"></th>
                </tr>
                </thead>
                <tbody>
                <tr class="table-row" v-bind:class="{ active: recordSelection[record['id']] }"
                    v-for="record in data.slice(currentPage * pageSize, (currentPage + 1) * pageSize)">
                    <td class="table-row-data">
                        <checkbox v-if="value !== undefined" v-model="recordSelection[record['id']]"
                                  @change="updateSelected()"></checkbox>
                    </td>
                    <td class="table-row-data" v-for="field in fields">
                        <template v-if="field.type === undefined || !field.type || field.type=='text'">
                            <span>{{ record[field.path] || '&nbsp' }}</span>
                        </template>
<<<<<<< HEAD
                        <template v-else-if="field.type.indexOf('list') > -1">
                            <object-list v-if="record[field.path] && record[field.path].length" :type="field.type"
                                         :data="record[field.path]" :limit="3"></object-list>
                        </template>
                    </td>
                    <td class="table-row-data table-row-actions" v-if="actions !== undefined">
                        <a v-for="action in actions" class="table-row-action" @click="action.handler($event, record['id'])">
                            <i :class="action.trigger"></i>
=======
                        <template v-else-if="field.type === 'tag-list'">
                            <div v-if="record[field.path]">
                                    <span v-if="record[field.path].length > 0"
                                          class="tag-list-item">{{ record[field.path][0] }}</span>
                                <span v-if="record[field.path].length > 1"
                                      class="tag-list-item">{{ record[field.path][1] }}</span>
                                <span v-if="record[field.path].length > 2"
                                      class="tag-list-item">{{ record[field.path][2] }}</span>
                                <span v-if="record[field.path].length > 3"
                                      class="tag-list-total"> (out of {{ record[field.path].length }})</span>
                            </div>
                        </template>
                        <template v-else-if="field.type === 'image-list'">
                            <image-list :data="record[field.path]" :limit="3"></image-list>
                        </template>
                    </td>
                    <td class="table-row-data table-row-actions" v-if="actions !== undefined">
                        <a v-for="action in actions" @click="action.execute($event, record['id'])">
                            <i :class="action.icon"></i>
>>>>>>> 1170a688
                        </a>
                    </td>
                </tr>
                <tr v-if="currentPage === maxPages && ((data.length % pageSize) > 0 || data.length === 0)"
                    v-for="n in pageSize - (data.length % pageSize)" class="table-row pad">
                    <td class="table-row-data">&nbsp</td>
                    <td v-for="field in fields" class="table-row-data">&nbsp</td>
<<<<<<< HEAD
                    <td class="table-row-data" v-if="actions !== undefined">&nbsp</td>
=======
                    <td class="table-row-data">&nbsp</td>
>>>>>>> 1170a688
                </tr>
                </tbody>
            </table>
            <div v-if="error" class="dataTables_info alert-error">Problem occured while fetching data: {{ error }}</div>
            <div class="dataTables_paginate paging_simple_numbers">
                <a @click="prevPage" class="paginate_button squash_button"
                   :class="{ 'disabled': firstPage}">Previous</a>
                <span class="squash_button">
                    <a v-for="n in linkedPageCount"
                       v-on:click="selectPage(n - 1 + linkedPageStart)" class="paginate_button"
                       :class="{ 'active': currentPage === n - 1 + linkedPageStart }">{{ n + linkedPageStart }}</a>
                </span>
                <a @click="nextPage" class="paginate_button"
                   :class="{ 'disabled': lastPage}">Next</a>
            </div>
        </div>
    </div>
</template>

<script>
	import Checkbox from './Checkbox.vue'
<<<<<<< HEAD
	import ObjectList from './ObjectList.vue'
	import Spinner from 'vue-simple-spinner'
	import VueSimpleSpinner from '../../node_modules/vue-simple-spinner/src/components/Spinner.vue'

	export default {
		name: 'paginated-table',
		components: {
			VueSimpleSpinner,
			Checkbox, ObjectList, Spinner},
		props: [
			'fetching', 'data', 'error', 'fetchData', 'actions', 'fields', 'filter', 'value'
=======
	import ImageList from './ImageList.vue'

	export default {
		name: 'paginated-table',
		components: {Checkbox, ImageList},
		props: [
			'fetching', 'data', 'error', 'fetchData', 'actions', 'fields', 'query', 'value'
>>>>>>> 1170a688

		],
		computed: {
			pageSize () {
				if (this.$resize && this.$mq.above('height', 900)) { return 11 }
				if (this.$resize && this.$mq.above('height', 850)) { return 10 }
				if (this.$resize && this.$mq.above('height', 800)) { return 9 }
				if (this.$resize && this.$mq.above('height', 750)) { return 8 }
				if (this.$resize && this.$mq.above('height', 700)) { return 7 }
				if (this.$resize && this.$mq.above('height', 650)) { return 6 }
				if (this.$resize && this.$mq.above('height', 600)) { return 5 }
				if (this.$resize && this.$mq.above('height', 550)) { return 4 }
				if (this.$resize && this.$mq.above('height', 500)) { return 3 }
				return 1
			},
			firstPage () {
				return this.currentPage === 0
			},
			lastPage () {
<<<<<<< HEAD
				return this.currentPage === this.maxPages
=======
				return this.maxPages > 0 && this.currentPage === this.maxPages
>>>>>>> 1170a688
			},
			filterFields () {
				return this.fields.filter(function (field) {
					return !field.default
				}).map(function (field) {
					return field.path
				})
			}
		},
		data () {
			return {
				linkedPageCount: 1,
				linkedPageStart: 0,
				currentPage: 0,
				fetchedPages: 0,
				maxPages: 0,
				selectAllRecords: false,
				recordSelection: {}
			}
		},
		watch: {
			pageSize: function (newPageSize) {
				this.maxPages = parseInt(this.data.length / newPageSize)
				this.linkedPageCount = Math.min(5, this.maxPages + 1)
				this.selectPage(0)
			},
			filterFields: function (newFields, oldFields) {
				if (newFields.length <= oldFields.length) { return }
			},
<<<<<<< HEAD
			filter: function (newFilter) {
=======
			query: function (newQuery) {
>>>>>>> 1170a688
				this.maxPages = 0
				this.fetchedPages = 0
				this.currentPage = 0
				this.linkedPageCount = 1
				this.linkedPageStart = 0
				this.addData()
			},
			fetching: function (newFetching) {
				if (newFetching) {
					this.fetchedPages++
				}
			},
			data: function (newData, oldData) {
				let diff = newData.length - oldData.length
				if (diff === this.pageSize * 1000) {
					this.maxPages += 1000
					this.linkedPageCount = Math.min(this.maxPages, 5)
					/* Continue getting pages until linked amount is fulfilled, so user does not wait for it */
					this.addData()
				} else if (!this.fetching) {
                    this.maxPages += parseInt(diff / this.pageSize)
<<<<<<< HEAD
					if (diff === 0 && this.maxPages > 0) {
=======
					if (diff === 0) {
>>>>>>> 1170a688
						this.maxPages--
					}
					this.linkedPageCount = Math.min(5, this.maxPages + 1)
				}
			}
		},
		methods: {
			updateSelected () {
				let _this = this
				let selectedRecords = Object.keys(this.recordSelection).filter(function (id) {
					return _this.recordSelection[id]
				})
				this.$emit('input', selectedRecords)
			},
			updateSelectedAll () {
				if (this.selectAllRecords) {
					let _this = this
					this.data.forEach(function (record) {
						_this.recordSelection[record['id']] = true
					})
				} else {
					this.recordSelection = {}
				}
				this.updateSelected()
			},
			addData () {
				this.fetchData({
					skip: this.fetchedPages * this.pageSize * 1000,
					limit: this.pageSize * 1000,
					fields: this.filterFields,
<<<<<<< HEAD
					filter: this.filter
=======
					query: JSON.stringify(this.query)
>>>>>>> 1170a688
				})
			},
			prevPage () {
				if (this.firstPage) { return }
				this.currentPage--
				if (this.currentPage < parseInt(this.linkedPageCount / 2) + 1 + this.linkedPageStart
					&& this.linkedPageStart > 0) {
					this.linkedPageStart--
				}

			},
			nextPage () {
				/* If there are no more pages to show, return */
				if (this.lastPage) { return }
				this.currentPage++
				if (this.currentPage === parseInt(this.linkedPageCount / 2) + 1 + this.linkedPageStart
					&& (this.linkedPageStart + this.linkedPageCount <= this.maxPages || this.maxPages === 0)) {
					this.linkedPageStart++
				}
			},
			selectPage (page) {
				this.currentPage = page
				this.linkedPageStart = Math.max(this.currentPage - parseInt(this.linkedPageCount / 2), 0)
				this.linkedPageStart = Math.min(this.linkedPageStart, this.maxPages + 1 - this.linkedPageCount)
			}
		},
		mounted () {
			/* Get initial data for first page of the table */
			if (!this.data || !this.data.length) {
				this.addData()
			}
		}
	}
</script>

<style lang="scss">
    @import '../scss/config';

    .dataTables_wrapper {
        padding-top: 10px;
        .dataTables_info {
            display: inline-block;
            font-size: 80%;
        }
        .dataTables_paginate {
            float: right;
            text-align: right;
            .paginate_button {
                box-sizing: border-box;
                display: inline-block;
                min-width: 1.5em;
                text-align: center;
                text-decoration: none;
                cursor: pointer;
                *cursor: hand;
                border: 1px solid $border-color;
                text-transform: uppercase;
                font-size: 80%;
                padding: 8px 12px;
                &.active,
                &:hover {
                    color: $color-light;
                    border: 1px solid $color-theme;
                    background-color: $color-theme;
                }
                &.disabled,
                &.disabled:hover {
                    border: 1px solid $border-color;
                    cursor: default;
                    color: $color-disabled;
                    background: transparent;
                    box-shadow: none;
                }
            }
            .squash_button {
                margin-right: -5px;
            }
        }
    }

    .paginated-table .table {
        border-collapse: separate;
        border-spacing: 0;
        .table-head {
            border: 0;
            text-transform: capitalize;
            padding: 8px;
            font-weight: 400;
            color: $color-theme;
            vertical-align: middle;
            &.checkbox-container {
                padding-left: 9px;
            }
        }
        .table-row {
            &:nth-of-type(odd) {
                background-color: $background-color-highlight;
            }
            &:hover, &.active {
                .table-row-data {
                    border-top: 1px solid $color-theme;
                    border-bottom: 1px solid $color-theme;
                    background-color: $background-color-hover;
                    &:first-of-type {
                        border-left: 1px solid $color-theme;
                    }
                    &:last-of-type {
                        border-right: 1px solid $color-theme;
                    }
                }
                .table-row-actions a {
                    visibility: visible;
                }
            }
            .table-row-data {
                padding: 8px;
                border-bottom: 1px solid $border-color;
                &:first-of-type {
                    border-left: 1px solid $border-color;
                }
                &:last-of-type {
                    border-right: 1px solid $border-color;
                }
            }
            .table-row-actions {
                text-align: right;
                .table-row-action {
                    visibility: hidden;
                    padding-right: 8px;
                    &:hover {
                        color: $color-theme;
                    }
                    i {
                        vertical-align: middle;
                        font-size: 120%;
                    }
                }
            }
            &.pad {
                background-color: $background-color-light;
                border: 0;
                line-height: 28px;
                .table-row-data {
                    border: 0;
                }
                &:hover, &.active {
                    .table-row-data {
                        background-color: $background-color-light;
                        border: 0;
                    }
                }
            }
        }
        .table-row:first-of-type:not(:hover):not(.active) .table-row-data {
            border-top: 1px solid $border-color;
        }
    }
<<<<<<< HEAD
=======

    .tag-list-item {
        border-radius: 4px;
        border: 1px solid $border-color;
        border-right: 0;
        padding: 2px;
        margin-right: 20px;
        position: relative;
        margin-top: 8px;
        &::after {
            content: '';
            position: absolute;
            border-radius: 4px;
            transform: rotate(45deg);
            border-right: 1px solid #dcd8d8;
            border-top: 1px solid #dcd8d8;
            height: 20px;
            width: 20px;
            top: 4px;
            right: -9px;
        }
    }

    .tag-list-total {
        font-size: 70%;
        text-transform: uppercase;
    }
>>>>>>> 1170a688
</style><|MERGE_RESOLUTION|>--- conflicted
+++ resolved
@@ -25,7 +25,6 @@
                         <template v-if="field.type === undefined || !field.type || field.type=='text'">
                             <span>{{ record[field.path] || '&nbsp' }}</span>
                         </template>
-<<<<<<< HEAD
                         <template v-else-if="field.type.indexOf('list') > -1">
                             <object-list v-if="record[field.path] && record[field.path].length" :type="field.type"
                                          :data="record[field.path]" :limit="3"></object-list>
@@ -34,27 +33,6 @@
                     <td class="table-row-data table-row-actions" v-if="actions !== undefined">
                         <a v-for="action in actions" class="table-row-action" @click="action.handler($event, record['id'])">
                             <i :class="action.trigger"></i>
-=======
-                        <template v-else-if="field.type === 'tag-list'">
-                            <div v-if="record[field.path]">
-                                    <span v-if="record[field.path].length > 0"
-                                          class="tag-list-item">{{ record[field.path][0] }}</span>
-                                <span v-if="record[field.path].length > 1"
-                                      class="tag-list-item">{{ record[field.path][1] }}</span>
-                                <span v-if="record[field.path].length > 2"
-                                      class="tag-list-item">{{ record[field.path][2] }}</span>
-                                <span v-if="record[field.path].length > 3"
-                                      class="tag-list-total"> (out of {{ record[field.path].length }})</span>
-                            </div>
-                        </template>
-                        <template v-else-if="field.type === 'image-list'">
-                            <image-list :data="record[field.path]" :limit="3"></image-list>
-                        </template>
-                    </td>
-                    <td class="table-row-data table-row-actions" v-if="actions !== undefined">
-                        <a v-for="action in actions" @click="action.execute($event, record['id'])">
-                            <i :class="action.icon"></i>
->>>>>>> 1170a688
                         </a>
                     </td>
                 </tr>
@@ -62,11 +40,7 @@
                     v-for="n in pageSize - (data.length % pageSize)" class="table-row pad">
                     <td class="table-row-data">&nbsp</td>
                     <td v-for="field in fields" class="table-row-data">&nbsp</td>
-<<<<<<< HEAD
                     <td class="table-row-data" v-if="actions !== undefined">&nbsp</td>
-=======
-                    <td class="table-row-data">&nbsp</td>
->>>>>>> 1170a688
                 </tr>
                 </tbody>
             </table>
@@ -88,7 +62,6 @@
 
 <script>
 	import Checkbox from './Checkbox.vue'
-<<<<<<< HEAD
 	import ObjectList from './ObjectList.vue'
 	import Spinner from 'vue-simple-spinner'
 	import VueSimpleSpinner from '../../node_modules/vue-simple-spinner/src/components/Spinner.vue'
@@ -100,16 +73,6 @@
 			Checkbox, ObjectList, Spinner},
 		props: [
 			'fetching', 'data', 'error', 'fetchData', 'actions', 'fields', 'filter', 'value'
-=======
-	import ImageList from './ImageList.vue'
-
-	export default {
-		name: 'paginated-table',
-		components: {Checkbox, ImageList},
-		props: [
-			'fetching', 'data', 'error', 'fetchData', 'actions', 'fields', 'query', 'value'
->>>>>>> 1170a688
-
 		],
 		computed: {
 			pageSize () {
@@ -128,11 +91,7 @@
 				return this.currentPage === 0
 			},
 			lastPage () {
-<<<<<<< HEAD
 				return this.currentPage === this.maxPages
-=======
-				return this.maxPages > 0 && this.currentPage === this.maxPages
->>>>>>> 1170a688
 			},
 			filterFields () {
 				return this.fields.filter(function (field) {
@@ -162,11 +121,7 @@
 			filterFields: function (newFields, oldFields) {
 				if (newFields.length <= oldFields.length) { return }
 			},
-<<<<<<< HEAD
 			filter: function (newFilter) {
-=======
-			query: function (newQuery) {
->>>>>>> 1170a688
 				this.maxPages = 0
 				this.fetchedPages = 0
 				this.currentPage = 0
@@ -188,11 +143,7 @@
 					this.addData()
 				} else if (!this.fetching) {
                     this.maxPages += parseInt(diff / this.pageSize)
-<<<<<<< HEAD
 					if (diff === 0 && this.maxPages > 0) {
-=======
-					if (diff === 0) {
->>>>>>> 1170a688
 						this.maxPages--
 					}
 					this.linkedPageCount = Math.min(5, this.maxPages + 1)
@@ -223,11 +174,7 @@
 					skip: this.fetchedPages * this.pageSize * 1000,
 					limit: this.pageSize * 1000,
 					fields: this.filterFields,
-<<<<<<< HEAD
 					filter: this.filter
-=======
-					query: JSON.stringify(this.query)
->>>>>>> 1170a688
 				})
 			},
 			prevPage () {
@@ -385,34 +332,5 @@
             border-top: 1px solid $border-color;
         }
     }
-<<<<<<< HEAD
-=======
-
-    .tag-list-item {
-        border-radius: 4px;
-        border: 1px solid $border-color;
-        border-right: 0;
-        padding: 2px;
-        margin-right: 20px;
-        position: relative;
-        margin-top: 8px;
-        &::after {
-            content: '';
-            position: absolute;
-            border-radius: 4px;
-            transform: rotate(45deg);
-            border-right: 1px solid #dcd8d8;
-            border-top: 1px solid #dcd8d8;
-            height: 20px;
-            width: 20px;
-            top: 4px;
-            right: -9px;
-        }
-    }
-
-    .tag-list-total {
-        font-size: 70%;
-        text-transform: uppercase;
-    }
->>>>>>> 1170a688
+
 </style>