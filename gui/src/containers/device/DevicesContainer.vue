--- conflicted
+++ resolved
@@ -6,7 +6,6 @@
                   { name: 'Save Query', perform: openSaveQuery }
                 ]"></action-bar>
             </span>
-<<<<<<< HEAD
             <template slot="cardContent">
                 <dropdown-menu animateClass="scale-up right">
                     <div slot="dropdownTrigger">
@@ -18,11 +17,6 @@
                 </dropdown-menu>
                 <a class="btn" @click="executeQuery()">go</a>
             </template>
-=======
-            <generic-form slot="cardContent" :schema="queryFields" v-model="selectedQuery" :horizontal="true"
-                          :submittable="true" submitLabel="Go!" v-on:submit="updateQuery(selectedQuery)"></generic-form>
->>>>>>> ecdac33e
-
         </card>
         <card :title="`devices (${device.deviceList.data.length})`">
             <div slot="cardActions" class="card-actions">
@@ -35,11 +29,7 @@
                 </dropdown-menu>
                 <dropdown-menu animateClass="scale-up right" menuClass="w-md">
                     <img slot="dropdownTrigger" src="/src/assets/images/general/filter.png">
-<<<<<<< HEAD
                     <searchable-checklist slot="dropdownContent" title="Display fields:" :items="fields"
-=======
-                    <searchable-checklist slot="dropdownContent" title="Display fields:" :items="device.fields"
->>>>>>> ecdac33e
                                           :hasSearch="true" v-model="selectedFields"></searchable-checklist>
                 </dropdown-menu>
             </div>
@@ -58,11 +48,7 @@
                         <div>Adapters</div>
                         <hr class="title-separator">
                         <object-list :data="device.deviceDetails.data.adapters" :vertical="true"
-<<<<<<< HEAD
                                      :names="device.adapterNames"></object-list>
-=======
-                                    :names="device.adapterNames"></object-list>
->>>>>>> ecdac33e
                     </div>
                     <div v-if="device.deviceDetails.data.tags && device.deviceDetails.data.tags.length"
                          class="d-flex flex-column justify-content-between align-items-start p-3">
@@ -73,19 +59,12 @@
                 </info-dialog>
             </div>
         </card>
-<<<<<<< HEAD
         <modal v-if="saveQueryModal.open" @close="saveQueryModal.open = false" approveText="save"
                @confirm="approveSaveQuery()">
             <div slot="body" class="form-group">
                 <label class="form-label" for="saveQueryName">Save Query as:</label>
                 <input class="form-control" v-model="saveQueryModal.name" id="saveQueryName"
                        @keyup.enter="approveSaveQuery()">
-=======
-        <modal v-if="saveQueryModal.open" @close="saveQueryModal.open = false" approveText="save" @confirm="approveSaveQuery()">
-            <div slot="body" class="form-group">
-                <label class="form-label" for="saveQueryName">Save Query as:</label>
-                <input class="form-control" v-model="saveQueryModal.name" id="saveQueryName">
->>>>>>> ecdac33e
             </div>
         </modal>
     </scrollable-page>
@@ -106,13 +85,8 @@
 	import { mixin as clickaway } from 'vue-clickaway'
 
 	import { mapState, mapGetters, mapMutations, mapActions } from 'vuex'
-<<<<<<< HEAD
 	import { FETCH_UNIQUE_FIELDS, FETCH_DEVICES, FETCH_DEVICE, FETCH_TAGS, SAVE_DEVICE_TAGS } from '../../store/modules/device'
 	import { UPDATE_QUERY, SAVE_QUERY, queryToStr, strToQuery } from '../../store/modules/query'
-=======
-	import { FETCH_FIELDS, FETCH_DEVICES, FETCH_DEVICE, FETCH_TAGS, SAVE_DEVICE_TAGS } from '../../store/modules/device'
-	import { UPDATE_QUERY, SAVE_QUERY } from '../../store/modules/query'
->>>>>>> ecdac33e
 
 	export default {
 		name: 'devices-container',
@@ -125,7 +99,6 @@
 			...mapState(['device', 'query']),
 			...mapGetters(['deviceNames']),
 			fields () {
-<<<<<<< HEAD
 				return [ ...this.device.fields.common, ...this.device.fields.unique ]
 			},
             deviceFields() {
@@ -137,21 +110,6 @@
 				return this.deviceFields.filter((field) => {
 					return field.control !== undefined
 				})
-=======
-				return this.device.fields.filter((field) => {
-					return this.selectedFields.indexOf(field.path) > -1
-				})
-			},
-			queryFields () {
-				return this.fields.filter((field) => {
-					return field.querySchema !== undefined && (this.selectedFields.indexOf(field.path) > -1)
-				}).map(function (field) {
-					return {
-						path: field.path, name: field.name, type: field.type,
-						...field.querySchema
-					}
-				})
->>>>>>> ecdac33e
 			}
 		},
 		data () {
@@ -159,7 +117,6 @@
 				selectedTags: [],
 				selectedFields: [],
 				selectedDevices: [],
-<<<<<<< HEAD
 				selectedQuery: {},
 				infoDialogOpen: false,
 				queryDropdown: {
@@ -170,14 +127,6 @@
 					open: false,
 					name: ''
 				}
-=======
-                selectedQuery: { },
-				infoDialogOpen: false,
-                saveQueryModal: {
-					open: false,
-                    name: ''
-                }
->>>>>>> ecdac33e
 			}
 		},
 		watch: {
@@ -197,7 +146,6 @@
 						}
 					})
 				}
-<<<<<<< HEAD
 			}
 		},
 		created () {
@@ -208,17 +156,6 @@
 			this.selectedQuery = {...this.query.currentQuery}
 			this.queryDropdown.value = queryToStr(this.selectedQuery)
 			this.selectedFields = this.fields.filter(function (field) {
-=======
-			},
-            query: function(newQuery) {
-				this.selectedQuery = { ...newQuery.currentQuery }
-            }
-		},
-		created () {
-			this.fetchFields()
-			this.fetchTags()
-			this.selectedFields = this.device.fields.filter(function (field) {
->>>>>>> ecdac33e
 				return field.selected
 			}).map(function (field) {
 				return field.path
@@ -229,18 +166,13 @@
 				updateQuery: UPDATE_QUERY
 			}),
 			...mapActions({
-<<<<<<< HEAD
 				fetchFields: FETCH_UNIQUE_FIELDS,
-=======
-				fetchFields: FETCH_FIELDS,
->>>>>>> ecdac33e
 				fetchDevices: FETCH_DEVICES,
 				fetchDevice: FETCH_DEVICE,
 				saveQuery: SAVE_QUERY,
 				fetchTags: FETCH_TAGS,
 				saveDeviceTags: SAVE_DEVICE_TAGS
 			}),
-<<<<<<< HEAD
 			extractQuery () {
 				this.selectedQuery = strToQuery(this.queryDropdown.value)
 			},
@@ -253,15 +185,10 @@
             },
 			openSaveQuery () {
 				this.saveQueryModal.open = true
-=======
-			openSaveQuery () {
-                this.saveQueryModal.open = true
->>>>>>> ecdac33e
 			},
 			approveSaveQuery () {
 				if (!this.saveQueryModal.name) {
 					return
-<<<<<<< HEAD
 				}
 				this.saveQuery({
 					query: this.selectedQuery,
@@ -273,16 +200,6 @@
 				if (!this.selectedDevices || !this.selectedDevices.length || !this.selectedTags || !this.selectedTags.length) {
 					return
 				}
-=======
-                }
-				this.saveQuery({
-                    query: this.selectedQuery,
-                    name: this.saveQueryModal.name,
-                    callback: () => this.saveQueryModal.open = false
-                })
-			},
-			saveTags () {
->>>>>>> ecdac33e
 				this.saveDeviceTags({devices: this.selectedDevices, tags: this.selectedTags})
 			},
 			executeQuickView (event, deviceId) {
