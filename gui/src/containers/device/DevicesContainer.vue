--- conflicted
+++ resolved
@@ -3,19 +3,12 @@
         <card title="query">
             <span slot="cardActions">
                 <action-bar :actions="[
-<<<<<<< HEAD
                   { name: 'Save Query', perform: openSaveQuery }
                 ]"></action-bar>
             </span>
             <generic-form slot="cardContent" :schema="queryFields" v-model="selectedQuery" :horizontal="true"
                           :submittable="true" submitLabel="Go!" v-on:submit="updateQuery(selectedQuery)"></generic-form>
-=======
-                  { name: 'Save Query', perform: executeSaveQuery }
-                ]"></action-bar>
-            </span>
-            <generic-form slot="cardContent" :schema="queryFields" :values="query.currentQuery"
-                          submitLabel="Go!" :submitHandler="updateQuery" :horizontal="true"></generic-form>
->>>>>>> 1170a688
+
         </card>
         <card :title="`devices (${device.deviceList.data.length})`">
             <div slot="cardActions" class="card-actions">
@@ -28,24 +21,15 @@
                 </dropdown-menu>
                 <dropdown-menu :positionRight="true" animateClass="scale-up right" menuClass="w-md">
                     <img slot="dropdownTrigger" src="/src/assets/images/general/filter.png">
-<<<<<<< HEAD
                     <searchable-checklist slot="dropdownContent" title="Display fields:" :items="device.fields"
-=======
-                    <searchable-checklist slot="dropdownContent" title="Show fields:" :items="device.fields"
->>>>>>> 1170a688
                                           :hasSearch="true" v-model="selectedFields"></searchable-checklist>
                 </dropdown-menu>
             </div>
             <div slot="cardContent" v-on-clickaway="closeQuickView">
                 <paginated-table :fetching="device.deviceList.fetching" :data="device.deviceList.data"
                                  :error="device.deviceList.error" :fields="fields" :fetchData="fetchDevices"
-<<<<<<< HEAD
                                  v-model="selectedDevices" :filter="query.currentQuery"
                                  :actions="[{ handler: executeQuickView, trigger: 'icon-eye'}]"></paginated-table>
-=======
-                                 v-model="selectedDevices" :query="query.currentQuery"
-                                 :actions="[{ execute: executeQuickView, icon: 'icon-eye'}]"></paginated-table>
->>>>>>> 1170a688
                 <info-dialog :open="infoDialogOpen" title="Device Quick View" :closeDialog="closeQuickView.bind(this)">
                     <div class="d-flex flex-row justify-content-between p-3">
                         <div>{{ device.deviceDetails.name }}</div>
@@ -90,7 +74,6 @@
 	import ObjectList from '../../components/ObjectList.vue'
 	import { mixin as clickaway } from 'vue-clickaway'
 
-<<<<<<< HEAD
 	import { mapState, mapGetters, mapMutations, mapActions } from 'vuex'
 	import { FETCH_FIELDS, FETCH_DEVICES, FETCH_DEVICE, FETCH_TAGS, SAVE_DEVICE_TAGS } from '../../store/modules/device'
 	import { UPDATE_QUERY, SAVE_QUERY } from '../../store/modules/query'
@@ -111,31 +94,6 @@
 				})
 			},
 			queryFields () {
-=======
-    import { mapState, mapGetters, mapMutations, mapActions } from 'vuex'
-    import { FETCH_FIELDS,  FETCH_DEVICES, FETCH_DEVICE, FETCH_TAGS, SAVE_DEVICE_TAGS } from '../../store/modules/device'
-    import { UPDATE_QUERY, SAVE_QUERY } from '../../store/modules/query'
-
-    export default {
-        name: 'devices-container',
-        components: {
-            ImageList,
-            ScrollablePage, Card,
-            ActionBar, GenericForm,
-            DropdownMenu, SearchableChecklist,
-            PaginatedTable, InfoDialog },
-        mixins: [ clickaway ],
-        computed: {
-            ...mapState(['device', 'query']),
-            ...mapGetters(['deviceNames']),
-            fields() {
-                let _this = this
-                return this.device.fields.filter(function(field) {
-                    return _this.selectedFields.indexOf(field.path) > -1
-                })
-            },
-            queryFields() {
->>>>>>> 1170a688
 				return this.fields.filter((field) => {
 					return field.querySchema !== undefined && (this.selectedFields.indexOf(field.path) > -1)
 				}).map(function (field) {
@@ -144,7 +102,6 @@
 						...field.querySchema
 					}
 				})
-<<<<<<< HEAD
 			}
 		},
 		data () {
@@ -157,34 +114,6 @@
                 saveQueryModal: {
 					open: false,
                     name: ''
-=======
-            }
-        },
-        data () {
-            return {
-                selectedTags: [],
-                selectedFields: [],
-                selectedDevices: [],
-                infoDialogOpen: false
-            }
-        },
-        watch: {
-        	selectedDevices: function(newDevices) {
-        		if (newDevices.length === 1) {
-        			this.selectedTags = this.device.deviceList.data.filter(function(device) {
-        				return device.id === newDevices[0]
-                    })[0].tags
-                } else {
-        			if (!this.selectedTags.length) { return }
-        			this.device.deviceList.data.forEach((device) => {
-        				if (newDevices.indexOf(device.id) > -1) {
-        					this.selectedTags = this.selectedTags.filter(function(tag) {
-        						if (!device.tags.length) { return }
-        						return device.tags.indexOf(tag) > -1
-                            })
-                        }
-                    })
->>>>>>> 1170a688
                 }
 			}
 		},
@@ -209,7 +138,6 @@
             query: function(newQuery) {
 				this.selectedQuery = { ...newQuery.currentQuery }
             }
-<<<<<<< HEAD
 		},
 		created () {
 			this.fetchFields()
@@ -227,30 +155,10 @@
 			...mapActions({
 				fetchFields: FETCH_FIELDS,
 				fetchDevices: FETCH_DEVICES,
-=======
-        },
-        created() {
-        	this.fetchFields()
-        	this.fetchTags()
-            this.selectedFields = this.device.fields.filter(function(field) {
-                return field.selected
-            }).map(function(field) {
-                return field.path
-            })
-        },
-        methods: {
-            ...mapMutations({
-                updateQuery: UPDATE_QUERY
-            }),
-            ...mapActions({
-                fetchFields: FETCH_FIELDS,
-                fetchDevices: FETCH_DEVICES,
->>>>>>> 1170a688
 				fetchDevice: FETCH_DEVICE,
 				saveQuery: SAVE_QUERY,
 				fetchTags: FETCH_TAGS,
 				saveDeviceTags: SAVE_DEVICE_TAGS
-<<<<<<< HEAD
 			}),
 			openSaveQuery () {
                 this.saveQueryModal.open = true
@@ -258,23 +166,6 @@
 			approveSaveQuery () {
 				if (!this.saveQueryModal.name) {
 					return
-=======
-            }),
-            executeSaveQuery() {
-                this.saveQuery({ query: this.query.currentQuery, name: 'shira'})
-            },
-            saveTags() {
-                this.saveDeviceTags({ devices: this.selectedDevices, tags: this.selectedTags })
-            },
-            executeQuickView(event, deviceId) {
-            	this.fetchDevice(deviceId)
-                event.target.parentElement.parentElement.parentElement.classList.add('active')
-                this.infoDialogOpen = true
-            },
-            closeQuickView() {
-            	if (this.infoDialogOpen) {
-                    this.$el.querySelector(".table-row.active").classList.remove("active")
->>>>>>> 1170a688
                 }
 				this.saveQuery({
                     query: this.selectedQuery,
