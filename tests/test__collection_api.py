import collections
import copy
from datetime import datetime, tzinfo, timedelta
from distutils import version  # pylint: disable=no-name-in-module
import platform
import random
import re
import six
from six import assertCountEqual, text_type
import sys
import time
from unittest import TestCase, skipIf
import uuid
import warnings

import mongomock

try:
    from unittest import mock
    _HAVE_MOCK = True
except ImportError:
    try:
        import mock
        _HAVE_MOCK = True
    except ImportError:
        _HAVE_MOCK = False

try:
    from bson import codec_options
    from bson.errors import InvalidDocument
    from bson import tz_util, ObjectId, Regex, decimal128, Timestamp, DBRef
    import pymongo
    from pymongo.collation import Collation
    from pymongo.read_concern import ReadConcern
    from pymongo.read_preferences import ReadPreference
    from pymongo import ReturnDocument
    from pymongo.write_concern import WriteConcern

    _HAVE_PYMONGO = True
except ImportError:
    from mongomock.collection import ReturnDocument
    from mongomock import ObjectId
    from mongomock.read_concern import ReadConcern
    from mongomock.write_concern import WriteConcern
    from tests.utils import DBRef

    _HAVE_PYMONGO = False


warnings.simplefilter('ignore', DeprecationWarning)
IS_PYPY = platform.python_implementation() != 'CPython'


class UTCPlus2(tzinfo):
    def fromutc(self, dt):
        return dt + self.utcoffset(dt)

    def tzname(self, dt):
        return '<dummy UTC+2>'

    def utcoffset(self, dt):
        return timedelta(hours=2)

    def dst(self, dt):
        return timedelta()


class CollectionAPITest(TestCase):

    def setUp(self):
        super(CollectionAPITest, self).setUp()
        self.client = mongomock.MongoClient()
        self.db = self.client['somedb']

    def test__get_subcollections(self):
        self.db.create_collection('a.b')
        self.assertEqual(self.db.a.b.full_name, 'somedb.a.b')
        self.assertEqual(self.db.a.b.name, 'a.b')

        self.assertEqual(set(self.db.list_collection_names()), set(['a.b']))

    def test__get_subcollections_by_attribute_underscore(self):
        with self.assertRaises(AttributeError) as err_context:
            self.db.a._b  # pylint: disable=pointless-statement

        self.assertIn("Collection has no attribute '_b'", str(err_context.exception))

        # No problem accessing it through __get_item__.
        self.db.a['_b'].insert_one({'a': 1})
        self.assertEqual(1, self.db.a['_b'].find_one().get('a'))

    def test__get_sibling_collection(self):
        self.assertEqual(self.db.a.database.b.full_name, 'somedb.b')
        self.assertEqual(self.db.a.database.b.name, 'b')

    def test__get_collection_read_concern_option(self):
        """Ensure read_concern option isn't rejected."""
        self.assertTrue(self.db.get_collection('new_collection', read_concern=None))

    def test__get_collection_full_name(self):
        self.assertEqual(self.db.coll.name, 'coll')
        self.assertEqual(self.db.coll.full_name, 'somedb.coll')

    def test__cursor_collection(self):
        self.assertIs(self.db.a.find().collection, self.db.a)

    def test__cursor_alive(self):
        self.db.collection.insert_one({'foo': 'bar'})
        cursor = self.db.collection.find()
        self.assertTrue(cursor.alive)
        next(cursor)
        self.assertFalse(cursor.alive)

    def test__cursor_collation(self):
        self.db.collection.insert_one({'foo': 'bar'})
        cursor = self.db.collection.find(collation='fr')
        self.assertEqual('fr', cursor.collation)

    def test__drop_collection(self):
        self.db.create_collection('a')
        self.db.create_collection('b')
        self.db.create_collection('c')
        self.db.drop_collection('b')
        self.db.drop_collection('b')
        self.db.drop_collection(self.db.c)
        self.assertEqual(set(self.db.list_collection_names()), set(['a']))

        col = self.db.a
        r = col.insert({'aa': 'bb'})
        qr = col.find({'_id': r})
        self.assertEqual(qr.count(), 1)

        self.db.drop_collection('a')
        qr = col.find({'_id': r})
        self.assertEqual(qr.count(), 0)

        col = self.db.a
        r = col.insert({'aa': 'bb'})
        qr = col.find({'_id': r})
        self.assertEqual(qr.count(), 1)

        self.assertTrue(isinstance(col._store._documents, collections.OrderedDict))
        self.db.drop_collection(col)
        self.assertTrue(isinstance(col._store._documents, collections.OrderedDict))
        qr = col.find({'_id': r})
        self.assertEqual(qr.count(), 0)

    def test__drop_collection_indexes(self):
        col = self.db.a
        col.create_index('simple')
        col.create_index([('value', 1)], unique=True)
        col.ensure_index([('sparsed', 1)], unique=True, sparse=True)

        self.db.drop_collection(col)

        # Make sure indexes' rules no longer apply
        col.insert({'value': 'not_unique_but_ok', 'sparsed': 'not_unique_but_ok'})
        col.insert({'value': 'not_unique_but_ok'})
        col.insert({'sparsed': 'not_unique_but_ok'})
        result = col.find({})
        self.assertEqual(result.count(), 3)

    def test__drop_n_recreate_collection(self):
        col_a = self.db.create_collection('a')
        col_a2 = self.db.a
        col_a.insert({'foo': 'bar'})
        self.assertEqual(col_a.find().count(), 1)
        self.assertEqual(col_a2.find().count(), 1)
        self.assertEqual(self.db.a.find().count(), 1)

        self.db.drop_collection('a')
        self.assertEqual(col_a.find().count(), 0)
        self.assertEqual(col_a2.find().count(), 0)
        self.assertEqual(self.db.a.find().count(), 0)

        col_a2.insert({'foo2': 'bar2'})
        self.assertEqual(col_a.find().count(), 1)
        self.assertEqual(col_a2.find().count(), 1)
        self.assertEqual(self.db.a.find().count(), 1)

    def test__cursor_hint(self):
        self.db.collection.insert({'f1': {'f2': 'v'}})
        cursor = self.db.collection.find()

        self.assertEqual(cursor, cursor.hint(None))

        cursor.hint('unknownIndex')
        self.assertEqual([{'f2': 'v'}], [d['f1'] for d in cursor])

        with self.assertRaises(mongomock.InvalidOperation):
            cursor.hint(None)

    def test__distinct_nested_field(self):
        self.db.collection.insert({'f1': {'f2': 'v'}})
        cursor = self.db.collection.find()
        self.assertEqual(cursor.distinct('f1.f2'), ['v'])

    def test__distinct_array_field(self):
        self.db.collection.insert(
            [{'f1': ['v1', 'v2', 'v1']}, {'f1': ['v2', 'v3']}])
        cursor = self.db.collection.find()
        self.assertEqual(set(cursor.distinct('f1')), set(['v1', 'v2', 'v3']))

    def test__distinct_array_nested_field(self):
        self.db.collection.insert({'f1': [{'f2': 'v'}, {'f2': 'w'}]})
        cursor = self.db.collection.find()
        self.assertEqual(set(cursor.distinct('f1.f2')), {'v', 'w'})

    def test__distinct_document_field(self):
        self.db.collection.insert_many([
            {'f1': {'f2': 'v2', 'f3': 'v3'}},
            {'f1': {'f2': 'v2', 'f3': 'v3'}}
        ])
        cursor = self.db.collection.find()
        self.assertEqual(cursor.distinct('f1'), [{'f2': 'v2', 'f3': 'v3'}])

    def test__distinct_filter_field(self):
        self.db.collection.insert([{'f1': 'v1', 'k1': 'v1'}, {'f1': 'v2', 'k1': 'v1'},
                                   {'f1': 'v3', 'k1': 'v2'}])
        self.assertEqual(set(self.db.collection.distinct('f1', {'k1': 'v1'})), set(['v1', 'v2']))

    def test__distinct_error(self):
        with self.assertRaises(TypeError):
            self.db.collection.distinct({'f1': 1})

    def test__cursor_clone(self):
        self.db.collection.insert([{'a': 'b'}, {'b': 'c'}, {'c': 'd'}])
        cursor1 = self.db.collection.find()
        iterator1 = iter(cursor1)
        first_item = next(iterator1)
        cursor2 = cursor1.clone()
        iterator2 = iter(cursor2)
        self.assertEqual(next(iterator2), first_item)
        for item in iterator1:
            self.assertEqual(item, next(iterator2))

        with self.assertRaises(StopIteration):
            next(iterator2)

    def test__cursor_clone_keep_limit_skip(self):
        self.db.collection.insert([{'a': 'b'}, {'b': 'c'}, {'c': 'd'}])
        cursor1 = self.db.collection.find()[1:2]
        cursor2 = cursor1.clone()
        result1 = list(cursor1)
        result2 = list(cursor2)
        self.assertEqual(result1, result2)

        cursor3 = self.db.collection.find(skip=1, limit=1)
        cursor4 = cursor3.clone()
        result3 = list(cursor3)
        result4 = list(cursor4)
        self.assertEqual(result3, result4)

    def test_cursor_returns_document_copies(self):
        obj = {'a': 1, 'b': 2}
        self.db.collection.insert(obj)
        fetched_obj = self.db.collection.find_one({'a': 1})
        self.assertEqual(fetched_obj, obj)
        fetched_obj['b'] = 3
        refetched_obj = self.db.collection.find_one({'a': 1})
        self.assertNotEqual(fetched_obj, refetched_obj)

    def test__update_retval(self):
        self.db.col.save({'a': 1})
        retval = self.db.col.update({'a': 1}, {'b': 2})
        self.assertIsInstance(retval, dict)
        self.assertIsInstance(retval[text_type('connectionId')], int)
        self.assertIsNone(retval[text_type('err')])
        self.assertEqual(retval[text_type('n')], 1)
        self.assertTrue(retval[text_type('updatedExisting')])
        self.assertEqual(retval['ok'], 1.0)

        self.assertEqual(self.db.col.update({'bla': 1}, {'bla': 2})['n'], 0)

    def test__remove_retval(self):
        self.db.col.save({'a': 1})
        retval = self.db.col.remove({'a': 1})
        self.assertIsInstance(retval, dict)
        self.assertIsInstance(retval[text_type('connectionId')], int)
        self.assertIsNone(retval[text_type('err')])
        self.assertEqual(retval[text_type('n')], 1)
        self.assertEqual(retval[text_type('ok')], 1.0)

        self.assertEqual(self.db.col.remove({'bla': 1})['n'], 0)

    def test__remove_write_concern(self):
        self.db.col.remove({'a': 1}, w=None, wtimeout=None, j=None, fsync=None)

    def test__remove_bad_write_concern(self):
        with self.assertRaises(TypeError):
            self.db.col.remove({'a': 1}, bad_kwarg=1)

    def test__getting_collection_via_getattr(self):
        col1 = self.db.some_collection_here
        col2 = self.db.some_collection_here
        self.assertIs(col1, col2)
        self.assertIs(col1, self.db['some_collection_here'])
        self.assertIsInstance(col1, mongomock.Collection)

    def test__save_class_deriving_from_dict(self):
        # See https://github.com/vmalloc/mongomock/issues/52
        class Document(dict):

            def __init__(self, collection):
                self.collection = collection
                super(Document, self).__init__()
                self.save()

            def save(self):
                self.collection.save(self)

        doc = Document(self.db.collection)
        self.assertIn('_id', doc)
        self.assertNotIn('collection', doc)

    def test__getting_collection_via_getitem(self):
        col1 = self.db['some_collection_here']
        col2 = self.db['some_collection_here']
        self.assertIs(col1, col2)
        self.assertIs(col1, self.db.some_collection_here)
        self.assertIsInstance(col1, mongomock.Collection)

    def test__cannot_save_non_string_keys(self):
        for key in [2, 2.0, True, object()]:
            with self.assertRaises(ValueError):
                self.db.col1.save({key: 'value'})

    def assert_document_count(self, count=1):
        self.assertEqual(len(self.db.collection._store), count)

    def assert_document_stored(self, doc_id, expected=None):
        self.assertIn(doc_id, self.db.collection._store)
        if expected is not None:
            expected = expected.copy()
            expected['_id'] = doc_id
            doc = self.db.collection._store[doc_id]
            self.assertDictEqual(doc, expected)

    def assert_documents(self, documents, ignore_ids=True):
        projection = {'_id': False} if ignore_ids else None
        self.assertListEqual(
            list(self.db.collection.find(projection=projection)), documents)

    def test__insert(self):
        self.db.collection.insert({'a': 1})
        self.assert_document_count(1)

        self.db.collection.insert([{'a': 2}, {'a': 3}])
        self.assert_document_count(3)

        self.db.collection.insert(
            {'a': 4}, check_keys=False, continue_on_error=True)
        self.assert_document_count(4)

        self.db.collection.insert({'a': 4}, w=1)
        self.assert_document_count(5)

    def test__insert_one(self):
        document = {'a': 1}
        result = self.db.collection.insert_one(document)
        self.assert_document_stored(result.inserted_id, document)

    def test__insert_one_type_error(self):
        with self.assertRaises(TypeError):
            self.db.collection.insert_one([{'a': 1}])
        self.assert_document_count(0)

        with self.assertRaises(TypeError):
            self.db.collection.insert_one('a')
        self.assert_document_count(0)

    def test__insert_many(self):
        documents = [{'a': 1}, {'b': 2}]
        result = self.db.collection.insert_many(documents)
        self.assertIsInstance(result.inserted_ids, list)

        for i, doc_id in enumerate(result.inserted_ids):
            self.assert_document_stored(doc_id, documents[i])

    def test__insert_many_with_generator(self):
        documents = [{'a': 1}, {'b': 2}]
        documents_generator = (doc for doc in [{'a': 1}, {'b': 2}])
        result = self.db.collection.insert_many(documents_generator)
        self.assertIsInstance(result.inserted_ids, list)
        self.assertEqual(2, len(result.inserted_ids), result)

        for i, doc_id in enumerate(result.inserted_ids):
            self.assert_document_stored(doc_id, documents[i])

    def test__insert_many_type_error(self):
        with self.assertRaises(TypeError):
            self.db.collection.insert_many({'a': 1})
        self.assert_document_count(0)

        with self.assertRaises(TypeError):
            self.db.collection.insert_many('a')
        self.assert_document_count(0)

        with self.assertRaises(TypeError):
            self.db.collection.insert_many(5)
        self.assert_document_count(0)

        with self.assertRaises(TypeError):
            self.db.collection.insert_many([])
        self.assert_document_count(0)

    def test__insert_many_type_error_do_not_insert(self):
        with self.assertRaises(TypeError):
            self.db.collection.insert_many([{'a': 1}, 'a'])
        self.assert_document_count(0)

    def test__insert_many_write_errors(self):
        self.db.collection.insert_one({'_id': 'a'})

        # Insert many, but the first one is a duplicate.
        with self.assertRaises(mongomock.BulkWriteError) as err_context:
            self.db.collection.insert_many([{'_id': 'a', 'culprit': True}, {'_id': 'b'}])
        error_details = err_context.exception.details
        self.assertEqual({'nInserted', 'writeErrors'}, set(error_details.keys()))
        self.assertEqual(0, error_details['nInserted'])
        self.assertEqual(
            [{'_id': 'a', 'culprit': True}],
            [e['op'] for e in error_details['writeErrors']])

        # Insert many, and only the second one is a duplicate.
        with self.assertRaises(mongomock.BulkWriteError) as err_context:
            self.db.collection.insert_many([{'_id': 'c'}, {'_id': 'a', 'culprit': True}])
        error_details = err_context.exception.details
        self.assertEqual({'nInserted', 'writeErrors'}, set(error_details.keys()))
        self.assertEqual(1, error_details['nInserted'])
        self.assertEqual(
            [{'_id': 'a', 'culprit': True}],
            [e['op'] for e in error_details['writeErrors']])

        # Insert many, with ordered=False.
        with self.assertRaises(mongomock.BulkWriteError) as err_context:
            self.db.collection.insert_many([
                {'_id': 'a', 'culprit': True},
                {'_id': 'b'},
                {'_id': 'c', 'culprit': True},
            ], ordered=False)
        error_details = err_context.exception.details
        self.assertEqual({'nInserted', 'writeErrors'}, set(error_details.keys()))
        self.assertEqual([0, 2], sorted(e['index'] for e in error_details['writeErrors']))
        self.assertEqual(1, error_details['nInserted'])
        self.assertEqual({'a', 'b', 'c'}, {doc['_id'] for doc in self.db.collection.find()})

    def test__count(self):
        self.db.collection.insert_many([
            {'a': 1, 's': 0},
            {'a': 2, 's': 0},
            {'a': 3, 's': 1}
        ])
        self.assertEqual(self.db.collection.count(), 3)
        self.assertEqual(self.db.collection.count({'s': 0}), 2)
        self.assertEqual(self.db.collection.count({'s': 1}), 1)

    def test__count_documents(self):
        self.db.collection.insert_many([
            {'a': 1, 's': 0},
            {'a': 2, 's': 0},
            {'_id': 'unique', 'a': 3, 's': 1}
        ])
        self.assertEqual(3, self.db.collection.count_documents({}))
        self.assertEqual(2, self.db.collection.count_documents({'s': 0}))
        self.assertEqual(1, self.db.collection.count_documents({'s': 1}))

        self.assertEqual(2, self.db.collection.count_documents({}, skip=1))
        self.assertEqual(1, self.db.collection.count_documents({}, skip=1, limit=1))

        error_kwargs = [
            {'unknownKwarg': None},
            {'limit': 'one'},
            {'limit': -1},
            {'limit': 0},
        ]
        for error_kwarg in error_kwargs:
            with self.assertRaises(mongomock.OperationFailure):
                self.db.collection.count_documents({}, **error_kwarg)

        with self.assertRaises(NotImplementedError):
            self.db.collection.count_documents({}, collation='fr')

        with self.assertRaises(mongomock.OperationFailure):
            self.db.collection.count_documents('unique')

    def test__find_returns_cursors(self):
        collection = self.db.collection
        self.assertEqual(type(collection.find()).__name__, 'Cursor')
        self.assertNotIsInstance(collection.find(), list)
        self.assertNotIsInstance(collection.find(), tuple)

    @skipIf(not _HAVE_PYMONGO, 'pymongo not installed')
    def test__find_with_collation(self):
        collection = self.db.collection
        collation = Collation('fr')
        cursor = collection.find({}, collation=collation)
        self.assertEqual(cursor._collation, collation)

    def test__find_removed_and_changed_options(self):
        """Test that options that have been removed are rejected."""
        options = [
            {'slave_okay': True},
            {'as_class': dict},
            {'network_timeout': 10},
            {'secondary_acceptable_latency_ms': 10},
            {'max_scan': 10},
            {'snapshot': True},
            {'tailable': True},
            {'await_data': True},
            {'exhaust': True},
            {'fields': {'a': 1}},
            {'timeout': 10},
            {'partial': True}
        ]

        for option in options:
            with self.assertRaises(mongomock.OperationFailure):
                self.db.collection.find({}, **option)

    def test__find_and_modify_cannot_remove_and_new(self):
        with self.assertRaises(mongomock.OperationFailure):
            self.db.collection.find_and_modify({}, remove=True, new=True)

    def test__find_and_modify_cannot_remove_and_update(self):
        with self.assertRaises(ValueError):  # this is also what pymongo raises
            self.db.collection.find_and_modify({'a': 2}, {'a': 3}, remove=True)

    def test__find_one_and_update_doc_with_zero_ids(self):
        ret = self.db.col_a.find_one_and_update(
            {'_id': 0}, {'$inc': {'counter': 1}},
            upsert=True, return_document=ReturnDocument.AFTER)
        self.assertEqual(ret, {'_id': 0, 'counter': 1})
        ret = self.db.col_a.find_one_and_update(
            {'_id': 0}, {'$inc': {'counter': 1}},
            upsert=True, return_document=ReturnDocument.AFTER)
        self.assertEqual(ret, {'_id': 0, 'counter': 2})

        ret = self.db.col_b.find_one_and_update(
            {'_id': 0}, {'$inc': {'counter': 1}},
            upsert=True, return_document=ReturnDocument.BEFORE)
        self.assertIsNone(ret)
        ret = self.db.col_b.find_one_and_update(
            {'_id': 0}, {'$inc': {'counter': 1}},
            upsert=True, return_document=ReturnDocument.BEFORE)
        self.assertEqual(ret, {'_id': 0, 'counter': 1})

    def test__find_one_and_replace_return_document_after_upsert(self):
        collection = self.db.col
        collection.insert_one({'_id': 123, 'val': 5})
        ret = collection.find_one_and_replace(
            {'val': 1}, {'val': 7}, upsert=True,
            return_document=ReturnDocument.AFTER)
        self.assertTrue(ret)
        self.assertEqual(7, ret['val'])

    def test__find_and_modify_no_projection_kwarg(self):
        with self.assertRaises(TypeError):  # unlike pymongo, we warn about this
            self.db.collection.find_and_modify({'a': 2}, {'a': 3}, projection=['a'])

    def test__find_one_and_delete(self):
        documents = [
            {'x': 1, 's': 0},
            {'x': 2, 's': 1}
        ]
        self.db.collection.insert_many(documents)
        self.assert_documents(documents, ignore_ids=False)

        doc = self.db.collection.find_one_and_delete({'x': 3})
        self.assert_documents(documents, ignore_ids=False)
        self.assertIsNone(doc)

        doc = self.db.collection.find_one_and_delete({'x': 2})
        self.assert_documents(documents[:-1], ignore_ids=False)
        self.assertDictEqual(doc, documents[1])

        doc = self.db.collection.find_one_and_delete(
            {'s': 0}, {'_id': False, 'x': True})
        self.assertEqual(doc, {'x': 1})

    def test__find_one_and_replace(self):
        documents = [
            {'x': 1, 's': 0},
            {'x': 1, 's': 1}
        ]
        self.db.collection.insert_many(documents)
        self.assert_documents(documents, ignore_ids=False)

        doc = self.db.collection.find_one_and_replace(
            {'s': 3}, {'x': 2, 's': 1})
        self.assert_documents(documents, ignore_ids=False)
        self.assertIsNone(doc)

        doc = self.db.collection.find_one_and_replace(
            {'s': 1}, {'x': 2, 's': 1})
        self.assertDictEqual(doc, documents[1])
        self.assert_document_count(2)

        doc = self.db.collection.find_one_and_replace(
            {'s': 2}, {'x': 3, 's': 0}, upsert=True)
        self.assertIsNone(doc)
        self.assertIsNotNone(self.db.collection.find_one({'x': 3}))
        self.assert_document_count(3)

        replacement = {'x': 4, 's': 1}
        doc = self.db.collection.find_one_and_replace(
            {'s': 1}, replacement,
            return_document=ReturnDocument.AFTER)
        doc.pop('_id')
        self.assertDictEqual(doc, replacement)

    def test__find_one_and_update(self):
        documents = [
            {'x': 1, 's': 0},
            {'x': 1, 's': 1}
        ]
        self.db.collection.insert_many(documents)
        self.assert_documents(documents, ignore_ids=False)

        doc = self.db.collection.find_one_and_update(
            {'s': 3}, {'$set': {'x': 2}})
        self.assertIsNone(doc)
        self.assert_documents(documents, ignore_ids=False)

        doc = self.db.collection.find_one_and_update(
            {'s': 1}, {'$set': {'x': 2}})
        self.assertDictEqual(doc, documents[1])

        doc = self.db.collection.find_one_and_update(
            {'s': 3}, {'$set': {'x': 3, 's': 2}}, upsert=True)
        self.assertIsNone(doc)
        self.assertIsNotNone(self.db.collection.find_one({'x': 3}))

        update = {'x': 4, 's': 1}
        doc = self.db.collection.find_one_and_update(
            {'s': 1}, {'$set': update},
            return_document=ReturnDocument.AFTER)
        doc.pop('_id')
        self.assertDictEqual(doc, update)

    def test__find_in_empty_collection(self):
        self.db.collection.drop()

        # Valid filter.
        self.db.collection.find_one({'a.b': 3})

        # Invalid filter.
        with self.assertRaises(mongomock.OperationFailure):
            self.db.collection.find_one({'$or': []})

        # Do not raise when creating the cursor.
        cursor = self.db.collection.find({'$or': []})
        # Only raise when using it.
        with self.assertRaises(mongomock.OperationFailure):
            next(cursor)

    def test__regex_options(self):
        self.db.collection.drop()
        self.db.collection.insert_one({'a': 'TADA'})
        self.db.collection.insert_one({'a': 'TA\nDA'})

        self.assertFalse(self.db.collection.find_one({'a': {'$regex': 'tada'}}))
        self.assertTrue(self.db.collection.find_one({'a': {
            '$regex': re.compile('tada', re.IGNORECASE),
        }}))

        self.assertTrue(self.db.collection.find_one({'a': {'$regex': 'tada', '$options': 'i'}}))
        self.assertTrue(self.db.collection.find_one({'a': {'$regex': '^da', '$options': 'im'}}))
        self.assertFalse(self.db.collection.find_one({'a': {'$regex': 'tada', '$options': 'I'}}))
        self.assertTrue(self.db.collection.find_one({'a': {'$regex': 'TADA', '$options': 'z'}}))
        self.assertTrue(self.db.collection.find_one({'a': collections.OrderedDict([
            ('$regex', re.compile('tada')),
            ('$options', 'i'),
        ])}))
        self.assertTrue(self.db.collection.find_one({'a': collections.OrderedDict([
            ('$regex', re.compile('tada', re.IGNORECASE)),
            ('$options', 'm'),
        ])}))

        # Bad type for $options.
        with self.assertRaises(mongomock.OperationFailure):
            self.db.collection.find_one({'a': {'$regex': 'tada', '$options': re.I}})

        # Bug https://jira.mongodb.org/browse/SERVER-38621
        self.assertTrue(self.db.collection.find_one({'a': collections.OrderedDict([
            ('$options', 'i'),
            ('$regex', re.compile('tada')),
        ])}))

    def test__iterate_on_find_and_update(self):
        documents = [
            {'x': 1, 's': 0},
            {'x': 1, 's': 1},
            {'x': 1, 's': 2},
            {'x': 1, 's': 3}
        ]
        self.db.collection.insert_many(documents)
        self.assert_documents(documents, ignore_ids=False)

        cursor = self.db.collection.find({'x': 1})
        self.assertEqual(cursor.count(), 4)

        # Update the field used by the cursor's filter should not upset the iteration
        for doc in cursor:
            self.db.collection.update_one({'_id': doc['_id']}, {'$set': {'x': 2}})

        cursor = self.db.collection.find({'x': 1})
        self.assertEqual(cursor.count(), 0)
        cursor = self.db.collection.find({'x': 2})
        self.assertEqual(cursor.count(), 4)

    def test__update_interns_lists_and_dicts(self):
        obj = {}
        obj_id = self.db.collection.save(obj)
        d = {}
        l = []
        self.db.collection.update({'_id': obj_id}, {'d': d, 'l': l})
        d['a'] = 'b'
        l.append(1)
        self.assertEqual(
            list(self.db.collection.find()),
            [{'_id': obj_id, 'd': {}, 'l': []}])

    def test__update_cannot_change__id(self):
        self.db.collection.insert({'_id': 1, 'a': 1})
        with self.assertRaises(mongomock.OperationFailure):
            self.db.collection.update({'_id': 1}, {'_id': 2, 'b': 2})

    def test__update_empty_id(self):
        self.db.collection.save({'_id': '', 'a': 1})
        self.db.collection.replace_one({'_id': ''}, {'b': 1})
        doc = self.db.collection.find_one({'_id': ''})
        self.assertEqual(1, doc['b'])

    def test__update_one(self):
        insert_result = self.db.collection.insert_one({'a': 1})
        update_result = self.db.collection.update_one(
            filter={'a': 1},
            update={'$set': {'a': 2}}
        )
        self.assertEqual(update_result.matched_count, 1)
        self.assertEqual(update_result.modified_count, 1)
        self.assertIsNone(update_result.upserted_id)
        doc = self.db.collection.find_one({'a': 2})
        self.assertEqual(insert_result.inserted_id, doc['_id'])
        self.assertEqual(doc['a'], 2)

    def test__update_id(self):
        self.db.collection.insert_one({'a': 1})
        with self.assertRaises(mongomock.WriteError):
            self.db.collection.update_one({'a': 1}, {'$set': {'a': 2, '_id': 42}})
        self.assertEqual(1, self.db.collection.find_one({})['a'])

    def test__update_one_upsert(self):
        self.assert_document_count(0)
        update_result = self.db.collection.update_one(
            filter={'a': 1},
            update={'$set': {'a': 1}},
            upsert=True
        )
        self.assertEqual(update_result.modified_count, 0)
        self.assertEqual(update_result.matched_count, 0)
        self.assertIsNotNone(update_result.upserted_id)
        self.assert_document_stored(update_result.upserted_id, {'a': 1})

    def test__update_one_upsert_dots(self):
        self.assert_document_count(0)
        update_result = self.db.collection.update_one(
            filter={'a.b': 1},
            update={'$set': {'c': 2}},
            upsert=True
        )
        self.assertEqual(update_result.modified_count, 0)
        self.assertEqual(update_result.matched_count, 0)
        self.assertIsNotNone(update_result.upserted_id)
        self.assert_document_stored(update_result.upserted_id, {'a': {'b': 1}, 'c': 2})

    def test__update_one_upsert_match_subdocuments(self):
        update_result = self.db.collection.update_one(
            filter={'b.c.': 1, 'b.d': 3},
            update={'$set': {'a': 1}},
            upsert=True
        )

        self.assertEqual(update_result.modified_count, 0)
        self.assertEqual(update_result.matched_count, 0)
        self.assertIsNotNone(update_result.upserted_id)
        self.assert_document_stored(
            update_result.upserted_id, {'a': 1, 'b': {'c': {'': 1}, 'd': 3}})

    def test__update_one_upsert_operators(self):
        self.assert_document_count(0)
        update_result = self.db.collection.update_one(
            filter={'a.b': {'$eq': 1}, 'e.f': {'$gt': 3}, 'd': {}},
            update={'$set': {'c': 2}},
            upsert=True
        )
        self.assertEqual(update_result.modified_count, 0)
        self.assertEqual(update_result.matched_count, 0)
        self.assertIsNotNone(update_result.upserted_id)
        self.assert_document_stored(update_result.upserted_id, {'c': 2, 'd': {}, 'a': {'b': 1}})

    def test__update_one_unset_position(self):
        insert_result = self.db.collection.insert_one({'a': 1, 'b': [{'c': 2, 'd': 3}]})
        update_result = self.db.collection.update_one(
            filter={'a': 1, 'b': {'$elemMatch': {'c': 2, 'd': 3}}},
            update={'$unset': {'b.$.c': ''}}
        )
        self.assertEqual(update_result.modified_count, 1)
        self.assertEqual(update_result.matched_count, 1)
        self.assert_document_stored(insert_result.inserted_id, {'a': 1, 'b': [{'d': 3}]})

    def test__update_one_no_change(self):
        self.db.collection.insert_one({'a': 1})
        update_result = self.db.collection.update_one(
            filter={'a': 1},
            update={'$set': {'a': 1}}
        )
        self.assertEqual(update_result.matched_count, 1)
        self.assertEqual(update_result.modified_count, 0)

    def test__rename_one_foo_to_bar(self):
        input_ = {'_id': 1, 'foo': 'bar'}
        expected = {'_id': 1, 'bar': 'bar'}
        insert_result = self.db.collection.insert_one(input_)
        query = {'_id': 1}
        update = {'$rename': {'foo': 'bar'}}
        update_result = self.db.collection.update_one(query, update=update)

        self.assertEqual(update_result.modified_count, 1)
        self.assertEqual(update_result.matched_count, 1)
        self.assert_document_stored(insert_result.inserted_id, expected)

    def test__rename_missing_field(self):
        input_ = {'_id': 1, 'foo': 'bar'}
        insert_result = self.db.collection.insert_one(input_)
        query = {'_id': 1}
        update = {'$rename': {'bar': 'foo'}}
        update_result = self.db.collection.update_one(query, update=update)

        self.assertEqual(update_result.modified_count, 0)
        self.assertEqual(update_result.matched_count, 1)
        self.assert_document_stored(insert_result.inserted_id, input_)

    def test__rename_unsupported(self):
        input_ = {'_id': 1, 'foo': 'bar'}
        insert_result = self.db.collection.insert_one(input_)
        self.assert_document_stored(insert_result.inserted_id, input_)

        query = {'_id': 1}
        update = {'$rename': {'foo': 'f.o.o.'}}
        self.assertRaises(NotImplementedError,
                          self.db.collection.update_one, query, update=update)

    def test__update_one_upsert_invalid_filter(self):
        with self.assertRaises(mongomock.WriteError):
            self.db.collection.update_one(
                filter={'a.b': 1, 'a': 3},
                update={'$set': {'c': 2}},
                upsert=True
            )

    def test__update_one_hint(self):
        self.db.collection.insert_one({'a': 1})
        with self.assertRaises(NotImplementedError):
            self.db.collection.update_one(
                filter={'a': 1},
                update={'$set': {'a': 1}},
                hint='a',
            )

    def test__update_many(self):
        self.db.collection.insert_many([
            {'a': 1, 'c': 2},
            {'a': 1, 'c': 3},
            {'a': 2, 'c': 4}
        ])
        update_result = self.db.collection.update_many(
            filter={'a': 1},
            update={'$set': {'c': 0}}
        )
        self.assertEqual(update_result.modified_count, 2)
        self.assertEqual(update_result.matched_count, 2)
        self.assertIsNone(update_result.upserted_id)
        self.assert_documents([{'a': 1, 'c': 0},
                               {'a': 1, 'c': 0},
                               {'a': 2, 'c': 4}])

    def test__update_many_collation(self):
        self.db.collection.insert_many([
            {'a': 1, 'c': 2},
            {'a': 1, 'c': 3},
            {'a': 2, 'c': 4}
        ])
        self.db.collection.update_many(
            filter={'a': 1},
            update={'$set': {'c': 0}},
            collation=None,
        )
        with self.assertRaises(NotImplementedError):
            self.db.collection.update_many(
                filter={'a': 1},
                update={'$set': {'c': 0}},
                collation='fr',
            )

    def test__update_many_upsert(self):
        self.assert_document_count(0)
        update_result = self.db.collection.update_many(
            filter={'a': 1},
            update={'$set': {'a': 1, 'c': 0}},
            upsert=True
        )
        self.assertEqual(update_result.modified_count, 0)
        self.assertEqual(update_result.matched_count, 0)
        self.assertIsNotNone(update_result.upserted_id)
        self.assert_document_stored(update_result.upserted_id, {'a': 1, 'c': 0})

    def test__update_non_json_values(self):
        self.db.collection.insert_one({'a': collections.Counter({'b': 1})})
        self.assertEqual({'b': 1}, self.db.collection.find_one()['a'])
        self.db.collection.update_one({}, {'$set': {'a': collections.Counter({'b': 2})}})
        self.assertEqual({'b': 2}, self.db.collection.find_one()['a'])

    def test__update_push_slice_from_the_end(self):
        self.db.collection.insert_one({'scores': [40, 50, 60]})
        self.db.collection.update_one({}, {'$push': {'scores': {
            '$each': [80, 78, 86],
            '$slice': -5,
        }}})
        self.assertEqual([50, 60, 80, 78, 86], self.db.collection.find_one()['scores'])

    def test__update_push_slice_from_the_front(self):
        self.db.collection.insert_one({'scores': [89, 90]})
        self.db.collection.update_one({}, {'$push': {'scores': {
            '$each': [100, 20],
            '$slice': 3,
        }}})
        self.assertEqual([89, 90, 100], self.db.collection.find_one()['scores'])

    def test__update_push_slice_to_zero(self):
        self.db.collection.insert_one({'scores': [40, 50, 60]})
        self.db.collection.update_one({}, {'$push': {'scores': {
            '$each': [80, 78, 86],
            '$slice': 0,
        }}})
        self.assertEqual([], self.db.collection.find_one()['scores'])

    def test__update_push_slice_only(self):
        self.db.collection.insert_one({'scores': [89, 70, 100, 20]})
        self.db.collection.update_one({}, {'$push': {'scores': {
            '$each': [],
            '$slice': -3,
        }}})
        self.assertEqual([70, 100, 20], self.db.collection.find_one()['scores'])

    def test__update_push_slice_nested_field(self):
        self.db.collection.insert_one({'games': [{'scores': [89, 70, 100, 20]}]})
        self.db.collection.update_one({}, {'$push': {'games.0.scores': {
            '$each': [15],
            '$slice': -3,
        }}})
        self.assertEqual([100, 20, 15], self.db.collection.find_one()['games'][0]['scores'])

    def test__update_push_slice_positional_nested_field(self):
        self.db.collection.insert_one({'games': [{'scores': [0, 1]}, {'scores': [2, 3]}]})
        self.db.collection.update_one(
            {'games': {'$elemMatch': {'scores.0': 2}}},
            {'$push': {'games.$.scores': {
                '$each': [15],
                '$slice': -2,
            }}})
        self.assertEqual([0, 1], self.db.collection.find_one()['games'][0]['scores'])
        self.assertEqual([3, 15], self.db.collection.find_one()['games'][1]['scores'])

    def test__update_push_sort(self):
        self.db.collection.insert_one(
            {'a': {'b': [{'value': 3}, {'value': 1}, {'value': 2}]}})
        self.db.collection.update_one({}, {'$push': {'a.b': {
            '$each': [{'value': 4}],
            '$sort': {'value': 1},
        }}})
        self.assertEqual(
            {'b': [{'value': 1}, {'value': 2}, {'value': 3}, {'value': 4}]},
            self.db.collection.find_one()['a'])

    def test__update_push_sort_document(self):
        self.db.collection.insert_one({'a': {'b': [3, 1, 2]}})
        self.db.collection.update_one({}, {'$push': {'a.b': {
            '$each': [4, 5],
            '$sort': -1,
        }}})
        self.assertEqual({'b': [5, 4, 3, 2, 1]}, self.db.collection.find_one()['a'])

    def test__update_push_position(self):
        self.db.collection.insert_one(
            {'a': {'b': [{'value': 3}, {'value': 1}, {'value': 2}]}})
        self.db.collection.update_one({}, {'$push': {'a.b': {
            '$each': [{'value': 4}],
            '$position': 1,
        }}})
        self.assertEqual(
            {'b': [{'value': 3}, {'value': 4}, {'value': 1}, {'value': 2}]},
            self.db.collection.find_one()['a'])

    def test__update_push_negative_position(self):
        self.db.collection.insert_one(
            {'a': {'b': [{'value': 3}, {'value': 1}, {'value': 2}]}})
        self.db.collection.update_one({}, {'$push': {'a.b': {
            '$each': [{'value': 4}],
            '$position': -2,
        }}})
        self.assertEqual(
            {'b': [{'value': 3}, {'value': 4}, {'value': 1}, {'value': 2}]},
            self.db.collection.find_one()['a'])

    def test__update_push_other_clauses(self):
        self.db.collection.insert_one({'games': [{'scores': [0, 1]}, {'scores': [2, 3]}]})
        with self.assertRaises(mongomock.WriteError):
            self.db.collection.update_one(
                {'games': {'$elemMatch': {'scores.0': 2}}},
                {'$push': {'games.$.scores': {
                    '$each': [15, 13],
                    '$a_clause_that_does_not_exit': 1,
                }}})

    def test__update_push_positional_nested_field(self):
        self.db.collection.insert_one({'games': [{}]})
        self.db.collection.update_one(
            {'games': {'$elemMatch': {'player.scores': {'$exists': False}}}},
            {'$push': {'games.$.player.scores': 15}})
        self.assertEqual([{'player': {'scores': [15]}}], self.db.collection.find_one()['games'])

    def test__update_push_array_of_arrays(self):
        self.db.collection.insert_one({'games': [[0], [1]]})
        self.db.collection.update_one(
            {'games': {'$elemMatch': {'0': 1}}},
            {'$push': {'games.$': 15}})
        self.assertEqual([[0], [1, 15]], self.db.collection.find_one()['games'])

    def test__update_pull_filter_operator(self):
        self.db.collection.insert_one({'b': 0, 'arr': [0, 1, 2, 3, 4]})
        self.db.collection.update_one({}, {'$pull': {'arr': {'$gt': 2}}})
        self.assertEqual({'b': 0, 'arr': [0, 1, 2]}, self.db.collection.find_one({}, {'_id': 0}))

    def test__update_pull_filter_operator_on_subdocs(self):
        self.db.collection.insert_one({'arr': [{'size': 0}, {'size': 1}]})
        self.db.collection.update_one({}, {'$pull': {'arr': {'size': {'$gte': 1}}}})
        self.assertEqual({'arr': [{'size': 0}]}, self.db.collection.find_one({}, {'_id': 0}))

    def test__update_pull_in(self):
        self.db.collection.insert_one({'b': 0, 'arr': ['a1', 'a2']})
        self.db.collection.update_one({}, {'$pull': {'arr': {'$in': ['a1']}}})
        self.assertEqual({'b': 0, 'arr': ['a2']}, self.db.collection.find_one({}, {'_id': 0}))

    def test__update_pull_in_nested(self):
        self.db.collection.insert_one({'food': {
            'fruits': ['apples', 'pears', 'oranges', 'grapes', 'bananas'],
            'vegetables': ['carrots', 'celery', 'squash', 'carrots'],
        }})
        self.db.collection.update_one({}, {'$pull': {
            'food.fruits': {'$in': ['apples', 'oranges']},
            'food.vegetables': 'carrots',
        }})
        self.assertEqual({'food': {
            'fruits': ['pears', 'grapes', 'bananas'],
            'vegetables': ['celery', 'squash'],
        }}, self.db.collection.find_one({}, {'_id': 0}))

    def test__update_pop(self):
        self.db.collection.insert({'name': 'bob', 'hat': ['green', 'tall']})
        self.db.collection.update_one({'name': 'bob'}, {'$pop': {'hat': 1}})
        res = self.db.collection.find_one({'name': 'bob'})
        self.assertEqual(['green'], res['hat'])

    def test__update_pop_negative_index(self):
        self.db.collection.insert({'name': 'bob', 'hat': ['green', 'tall']})
        self.db.collection.update_one({'name': 'bob'}, {'$pop': {'hat': -1}})
        res = self.db.collection.find_one({'name': 'bob'})
        self.assertEqual(['tall'], res['hat'])

    def test__update_pop_large_index(self):
        self.db.collection.insert({'name': 'bob', 'hat': [['green', 'tall']]})
        self.db.collection.update_one({'name': 'bob'}, {'$pop': {'hat.1': 1}})
        res = self.db.collection.find_one({'name': 'bob'})
        self.assertEqual([['green', 'tall']], res['hat'])

    def test__update_pop_empty(self):
        self.db.collection.insert({'name': 'bob', 'hat': []})
        self.db.collection.update_one({'name': 'bob'}, {'$pop': {'hat': 1}})
        res = self.db.collection.find_one({'name': 'bob'})
        self.assertEqual([], res['hat'])

    def test__replace_one(self):
        self.db.collection.insert({'a': 1, 'b': 2})
        self.assert_documents([{'a': 1, 'b': 2}])

        result = self.db.collection.replace_one(
            filter={'a': 2},
            replacement={'x': 1, 'y': 2}
        )
        self.assert_documents([{'a': 1, 'b': 2}])
        self.assertEqual(result.matched_count, 0)
        self.assertEqual(result.modified_count, 0)

        result = self.db.collection.replace_one(
            filter={'a': 1},
            replacement={'x': 1, 'y': 2}
        )
        self.assert_documents([{'x': 1, 'y': 2}])
        self.assertEqual(result.matched_count, 1)
        self.assertEqual(result.modified_count, 1)

    def test__replace_one_upsert(self):
        self.assert_document_count(0)
        result = self.db.collection.replace_one(
            filter={'a': 2},
            replacement={'x': 1, 'y': 2},
            upsert=True
        )
        self.assertEqual(result.matched_count, 0)
        self.assertEqual(result.modified_count, 0)
        self.assertIsNotNone(result.upserted_id)
        self.assert_document_stored(result.upserted_id, {'x': 1, 'y': 2})

    def test__replace_one_invalid(self):
        with self.assertRaises(ValueError):
            self.db.collection.replace_one(
                filter={'a': 2}, replacement={'$set': {'x': 1, 'y': 2}})

    def test__update_one_invalid(self):
        with self.assertRaises(ValueError):
            self.db.collection.update_one({'a': 2}, {})

    def test__delete_one(self):
        self.assert_document_count(0)
        self.db.collection.insert_one({'a': 1})
        self.assert_document_count(1)

        self.db.collection.delete_one({'a': 2})
        self.assert_document_count(1)

        self.db.collection.delete_one({'a': 1})
        self.assert_document_count(0)

    def test__delete_one_invalid_filter(self):
        with self.assertRaises(TypeError):
            self.db.collection.delete_one('a')

        with self.assertRaises(TypeError):
            self.db.collection.delete_one(['a'])

    def test__delete_many(self):
        self.db.collection.insert_many([
            {'a': 1, 'c': 2},
            {'a': 1, 'c': 3},
            {'a': 2, 'c': 4}
        ])
        self.assert_document_count(3)

        self.db.collection.delete_many({'a': 2})
        self.assert_document_count(2)

        self.db.collection.delete_many({'a': 1})
        self.assert_document_count(0)

    def test__delete_many_collation_option(self):
        """Ensure collation delete_many's option is not rejected."""
        self.assertTrue(self.db.collection.delete_many({}, collation=None))
        with self.assertRaises(NotImplementedError):
            self.db.collection.delete_many({}, collation='fr')

    def test__delete_many_hint_option(self):
        """Ensure hint delete_many's option is not rejected."""
        self.assertTrue(self.db.collection.delete_many({}, hint=None))
        with self.assertRaises(NotImplementedError):
            self.db.collection.delete_many({}, hint='_index')

    def test__string_matching(self):
        """Make sure strings are not treated as collections on find"""
        self.db['abc'].save({'name': 'test1'})
        self.db['abc'].save({'name': 'test2'})
        # now searching for 'name':'e' returns test1
        self.assertIsNone(self.db['abc'].find_one({'name': 'e'}))

    def test__collection_is_indexable(self):
        self.db['def'].save({'name': 'test1'})
        self.assertTrue(self.db['def'].find({'name': 'test1'}).count() > 0)
        self.assertEqual(self.db['def'].find({'name': 'test1'})[0]['name'], 'test1')

    def test__cursor_distinct(self):
        larry_bob = {'name': 'larry'}
        larry = {'name': 'larry'}
        gary = {'name': 'gary'}
        self.db['coll_name'].insert([larry_bob, larry, gary])
        ret_val = self.db['coll_name'].find().distinct('name')
        self.assertTrue(isinstance(ret_val, list))
        self.assertTrue(set(ret_val) == set(['larry', 'gary']))

    def test__cursor_count_with_limit(self):
        first = {'name': 'first'}
        second = {'name': 'second'}
        third = {'name': 'third'}
        self.db['coll_name'].insert([first, second, third])
        count = self.db['coll_name'].find().limit(
            2).count(with_limit_and_skip=True)
        self.assertEqual(count, 2)
        count = self.db['coll_name'].find().limit(
            0).count(with_limit_and_skip=True)
        self.assertEqual(count, 3)

    def test__cursor_count_with_skip(self):
        first = {'name': 'first'}
        second = {'name': 'second'}
        third = {'name': 'third'}
        self.db['coll_name'].insert([first, second, third])
        count = self.db['coll_name'].find().skip(
            1).count(with_limit_and_skip=True)
        self.assertEqual(count, 2)

    def test__cursor_count_with_skip_init(self):
        first = {'name': 'first'}
        second = {'name': 'second'}
        third = {'name': 'third'}
        self.db['coll_name'].insert([first, second, third])
        count = self.db['coll_name'].find(skip=1).count(with_limit_and_skip=True)
        self.assertEqual(count, 2)

    def test__cursor_count_when_db_changes(self):
        self.db['coll_name'].insert({})
        cursor = self.db['coll_name'].find()
        self.db['coll_name'].insert({})
        self.assertEqual(cursor.count(), 2)

    def test__cursor_getitem_when_db_changes(self):
        self.db['coll_name'].insert({})
        cursor = self.db['coll_name'].find()
        self.db['coll_name'].insert({})
        cursor_items = [x for x in cursor]
        self.assertEqual(len(cursor_items), 2)

    def test__cursor_getitem(self):
        first = {'name': 'first'}
        second = {'name': 'second'}
        third = {'name': 'third'}
        self.db['coll_name'].insert([first, second, third])
        cursor = self.db['coll_name'].find()
        item = cursor[0]
        self.assertEqual(item['name'], 'first')

    def test__cursor_getitem_slice(self):
        first = {'name': 'first'}
        second = {'name': 'second'}
        third = {'name': 'third'}
        self.db['coll_name'].insert([first, second, third])
        cursor = self.db['coll_name'].find()
        ret = cursor[1:4]
        self.assertIs(ret, cursor)
        count = cursor.count()
        self.assertEqual(count, 3)
        count = cursor.count(with_limit_and_skip=True)
        self.assertEqual(count, 2)

    def test__cursor_getitem_negative_index(self):
        first = {'name': 'first'}
        second = {'name': 'second'}
        third = {'name': 'third'}
        self.db['coll_name'].insert([first, second, third])
        cursor = self.db['coll_name'].find()
        with self.assertRaises(IndexError):
            cursor[-1]  # pylint: disable=pointless-statement

    def test__cursor_getitem_bad_index(self):
        first = {'name': 'first'}
        second = {'name': 'second'}
        third = {'name': 'third'}
        self.db['coll_name'].insert([first, second, third])
        cursor = self.db['coll_name'].find()
        with self.assertRaises(TypeError):
            cursor['not_a_number']  # pylint: disable=pointless-statement

    def test__find_with_skip_param(self):
        """Make sure that find() will take in account skip parameter"""

        u1 = {'name': 'first'}
        u2 = {'name': 'second'}
        self.db['users'].insert([u1, u2])
        self.assertEqual(
            self.db['users'].find(
                sort=[
                    ('name', 1)], skip=1).count(with_limit_and_skip=True), 1)
        self.assertEqual(
            self.db['users'].find(
                sort=[
                    ('name', 1)], skip=1)[0]['name'], 'second')

    def test__ordered_insert_find(self):
        """Tests ordered inserts

        If we insert values 1, 2, 3 and find them, we must see them in order as
        we inserted them.
        """

        values = list(range(20))
        random.shuffle(values)
        for val in values:
            self.db.collection.insert({'_id': val})

        find_cursor = self.db.collection.find()

        for val in values:
            in_db_val = find_cursor.next()
            expected = {'_id': val}
            self.assertEqual(in_db_val, expected)

    @skipIf(not _HAVE_PYMONGO, 'pymongo not installed')
    def test__create_uniq_idxs_with_ascending_ordering(self):
        self.db.collection.create_index([('value', pymongo.ASCENDING)], unique=True)

        self.db.collection.insert({'value': 1})
        with self.assertRaises(mongomock.DuplicateKeyError):
            self.db.collection.insert({'value': 1})

        self.assertEqual(self.db.collection.find({}).count(), 1)

    @skipIf(not _HAVE_PYMONGO, 'pymongo not installed')
    def test__create_uniq_idxs_with_descending_ordering(self):
        self.db.collection.create_index([('value', pymongo.DESCENDING)], unique=True)

        self.db.collection.insert({'value': 1})
        with self.assertRaises(mongomock.DuplicateKeyError):
            self.db.collection.insert({'value': 1})

        self.assertEqual(self.db.collection.find({}).count(), 1)

    def test__create_uniq_idxs_without_ordering(self):
        self.db.collection.create_index([('value', 1)], unique=True)

        self.db.collection.insert({'value': 1})
        with self.assertRaises(mongomock.DuplicateKeyError):
            self.db.collection.insert({'value': 1})

        self.assertEqual(self.db.collection.find({}).count(), 1)

    def test__create_index_duplicate(self):
        self.db.collection.create_index([('value', 1)])
        self.db.collection.create_index([('value', 1)])
        with self.assertRaises(mongomock.OperationFailure):
            self.db.collection.create_index([('value', 1)], unique=True)

    def test__create_index_wrong_type(self):
        with self.assertRaises(TypeError):
            self.db.collection.create_index({'value': 1})
        with self.assertRaises(TypeError):
            self.db.collection.create_index([('value', 1, 'foo', 'bar')])

    def test__ttl_index_ignores_record_in_the_future(self):
        self.db.collection.create_index([('value', 1)], expireAfterSeconds=0)
        self.db.collection.insert_one({'value': datetime.utcnow() + timedelta(seconds=100)})
        self.assertEqual(self.db.collection.find({}).count(), 1)

    def test__ttl_index_ignores_records_with_non_datetime_values(self):
        self.db.collection.create_index([('value', 1)], expireAfterSeconds=0)
        self.db.collection.insert_one({'value': 'not a dt'})
        self.assertEqual(self.db.collection.find({}).count(), 1)

    def test__ttl_index_record_expiry(self):
        self.db.collection.create_index([('value', 1)], expireAfterSeconds=5)
        self.db.collection.insert_one({'value': datetime.utcnow() - timedelta(seconds=5)})
        self.assertEqual(self.db.collection.find({}).count(), 0)

    def test__ttl_expiration_of_0(self):
        self.db.collection.create_index([('value', 1)], expireAfterSeconds=0)
        self.db.collection.insert_one({'value': datetime.utcnow()})
        self.assertEqual(self.db.collection.find({}).count(), 0)

    def test__ttl_with_non_integer_value_is_ignored(self):
        self.db.collection.create_index([('value', 1)], expireAfterSeconds='a')
        self.db.collection.insert_one({'value': datetime.utcnow()})
        self.assertEqual(self.db.collection.find({}).count(), 1)

    def test__ttl_applied_to_compound_key_is_ignored(self):
        self.db.collection.create_index([('field1', 1), ('field2', 1)], expireAfterSeconds=0)
        self.db.collection.insert_one({'field1': datetime.utcnow(), 'field2': 'val2'})
        self.assertEqual(self.db.collection.find({}).count(), 1)

    def test__ttl_ignored_when_document_does_not_contain_indexed_field(self):
        self.db.collection.create_index([('value', 1)], expireAfterSeconds=0)
        self.db.collection.insert_one({'other_value': datetime.utcnow()})
        self.assertEqual(self.db.collection.find({}).count(), 1)

    def test__ttl_of_array_field_expiration(self):
        self.db.collection.create_index([('value', 1)], expireAfterSeconds=5)
        self.db.collection.insert_one({
            'value': [
                'a',
                'b',
                datetime.utcnow() + timedelta(seconds=100)
            ]
        })
        self.assertEqual(self.db.collection.find({}).count(), 1)

        self.db.collection.drop()
        self.db.collection.create_index([('value', 1)], expireAfterSeconds=5)
        self.db.collection.insert_one({
            'value': [
                'a',
                'b',
                datetime.utcnow() - timedelta(seconds=5),
                datetime.utcnow() + timedelta(seconds=100)
            ]
        })
        self.assertEqual(self.db.collection.find({}).count(), 0)

    def test__ttl_of_array_field_without_datetime_does_not_expire(self):
        self.db.collection.create_index([('value', 1)], expireAfterSeconds=5)
        self.db.collection.insert_one({'value': ['a', 'b', 'c', 1, 2, 3]})
        self.assertEqual(self.db.collection.find({}).count(), 1)

    @skipIf(not _HAVE_MOCK, 'mock not installed')
    def test__ttl_expiry_with_mock(self):
        now = datetime.utcnow()
        self.db.collection.create_index([('value', 1)], expireAfterSeconds=100)
        self.db.collection.insert_one({'value': now + timedelta(seconds=100)})
        self.assertEqual(self.db.collection.find({}).count(), 1)

        with mock.patch('mongomock.utcnow') as mongomock_utcnow:
            mongomock_utcnow.return_value = now + timedelta(100)
            self.assertEqual(self.db.collection.find({}).count(), 0)

    def test__ttl_index_is_removed_if_collection_dropped(self):
        self.db.collection.create_index([('value', 1)], expireAfterSeconds=0)
        self.db.collection.insert_one({'value': datetime.utcnow()})
        self.assertEqual(self.db.collection.find({}).count(), 0)

        self.db.collection.drop()
        self.db.collection.insert_one({'value': datetime.utcnow()})
        self.assertEqual(self.db.collection.find({}).count(), 1)

    def test__ttl_index_is_removed_when_index_is_dropped(self):
        self.db.collection.create_index([('value', 1)], expireAfterSeconds=0)
        self.db.collection.insert_one({'value': datetime.utcnow()})
        self.assertEqual(self.db.collection.find({}).count(), 0)

        self.db.collection.drop_index('value_1')
        self.db.collection.insert_one({'value': datetime.utcnow()})
        self.assertEqual(self.db.collection.find({}).count(), 1)

    def test__ttl_index_removes_expired_documents_prior_to_removal(self):
        self.db.collection.create_index([('value', 1)], expireAfterSeconds=0)
        self.db.collection.insert_one({'value': datetime.utcnow()})

        self.db.collection.drop_index('value_1')
        self.assertEqual(self.db.collection.find({}).count(), 0)

    @skipIf(not _HAVE_PYMONGO, 'pymongo not installed')
    def test__create_indexes_with_expireAfterSeconds(self):
        indexes = [
            pymongo.operations.IndexModel([('value', pymongo.ASCENDING)], expireAfterSeconds=5),
        ]
        index_names = self.db.collection.create_indexes(indexes)
        self.assertEqual(1, len(index_names))

        self.db.collection.insert_one({'value': datetime.utcnow() - timedelta(seconds=5)})
        self.assertEqual(self.db.collection.find({}).count(), 0)

    def test__create_indexes_wrong_type(self):
        indexes = [('value', 1), ('name', 1)]
        with self.assertRaises(TypeError):
            self.db.collection.create_indexes(indexes)

    @skipIf(not _HAVE_PYMONGO, 'pymongo not installed')
    def test__create_indexes_uniq_idxs(self):
        indexes = [
            pymongo.operations.IndexModel([('value', pymongo.ASCENDING)], unique=True),
            pymongo.operations.IndexModel([('name', pymongo.ASCENDING)], unique=True)
        ]
        index_names = self.db.collection.create_indexes(indexes)
        self.assertEqual(2, len(index_names))

        self.db.collection.insert({'value': 1, 'name': 'bob'})
        # Ensure both uniq indexes have been created
        with self.assertRaises(mongomock.DuplicateKeyError):
            self.db.collection.insert({'value': 1, 'name': 'different'})
        with self.assertRaises(mongomock.DuplicateKeyError):
            self.db.collection.insert({'value': 0, 'name': 'bob'})

        self.assertEqual(self.db.collection.find({}).count(), 1)

    @skipIf(not _HAVE_PYMONGO, 'pymongo not installed')
    def test__create_indexes_names(self):
        indexes = [
            pymongo.operations.IndexModel([('value', pymongo.ASCENDING)], name='index_name'),
            pymongo.operations.IndexModel([('name', pymongo.ASCENDING)], unique=True)
        ]
        index_names = self.db.collection.create_indexes(indexes)
        self.assertEqual(['index_name', 'name_1'], index_names)

    @skipIf(not _HAVE_PYMONGO, 'pymongo not installed')
    def test__ensure_uniq_idxs_with_ascending_ordering(self):
        self.db.collection.ensure_index([('value', pymongo.ASCENDING)], unique=True)

        self.db.collection.insert({'value': 1})
        with self.assertRaises(mongomock.DuplicateKeyError):
            self.db.collection.insert({'value': 1})

        self.assertEqual(self.db.collection.find({}).count(), 1)

    @skipIf(not _HAVE_PYMONGO, 'pymongo not installed')
    def test__ensure_uniq_idxs_with_descending_ordering(self):
        self.db.collection.ensure_index([('value', pymongo.DESCENDING)], unique=True)

        self.db.collection.insert({'value': 1})
        with self.assertRaises(mongomock.DuplicateKeyError):
            self.db.collection.insert({'value': 1})

        self.assertEqual(self.db.collection.find({}).count(), 1)

    def test__ensure_uniq_idxs_on_nested_field(self):
        self.db.collection.ensure_index([('a.b', 1)], unique=True)

        self.db.collection.insert({'a': 1})
        self.db.collection.insert({'a': {'b': 1}})
        with self.assertRaises(mongomock.DuplicateKeyError):
            self.db.collection.insert({'a': {'b': 1}})

        self.assertEqual(self.db.collection.find({}).count(), 2)

    def test__ensure_sparse_uniq_idxs_on_nested_field(self):
        self.db.collection.ensure_index([('a.b', 1)], unique=True, sparse=True)
        self.db.collection.ensure_index([('c', 1)], unique=True, sparse=True)

        self.db.collection.insert({})
        self.db.collection.insert({})
        self.db.collection.insert({'c': 1})
        self.db.collection.insert({'a': 1})
        self.db.collection.insert({'a': {'b': 1}})
        with self.assertRaises(mongomock.DuplicateKeyError):
            self.db.collection.insert({'a': {'b': 1}})
        with self.assertRaises(mongomock.DuplicateKeyError):
            self.db.collection.insert({'c': 1})

        self.assertEqual(self.db.collection.find({}).count(), 5)

    def test__ensure_uniq_idxs_without_ordering(self):
        self.db.collection.ensure_index([('value', 1)], unique=True)

        self.db.collection.insert({'value': 1})
        with self.assertRaises(mongomock.DuplicateKeyError):
            self.db.collection.insert({'value': 1})

        self.assertEqual(self.db.collection.find({}).count(), 1)

    def test__insert_empty_doc_uniq_idx(self):
        self.db.collection.ensure_index([('value', 1)], unique=True)

        self.db.collection.insert({'value': 1})
        self.db.collection.insert({})

        self.assertEqual(self.db.collection.find({}).count(), 2)

    def test__insert_empty_doc_twice_uniq_idx(self):
        self.db.collection.ensure_index([('value', 1)], unique=True)

        self.db.collection.insert({})
        with self.assertRaises(mongomock.DuplicateKeyError):
            self.db.collection.insert({})

        self.assertEqual(self.db.collection.find({}).count(), 1)

    def test_sparse_unique_index(self):
        self.db.collection.ensure_index([('value', 1)], unique=True, sparse=True)

        self.db.collection.insert({})
        self.db.collection.insert({})
        self.db.collection.insert({'value': None})
        self.db.collection.insert({'value': None})

        self.assertEqual(self.db.collection.find({}).count(), 4)

    def test_unique_index_with_upsert_insertion(self):
        self.db.collection.ensure_index([('value', 1)], unique=True)

        self.db.collection.save({'_id': 1, 'value': 1})
        # Updating document should not trigger error
        self.db.collection.save({'_id': 1, 'value': 1})
        self.db.collection.update({'value': 1}, {'value': 1}, upsert=True)
        # Creating new documents with same value should
        with self.assertRaises(mongomock.DuplicateKeyError):
            self.db.collection.save({'value': 1})
        with self.assertRaises(mongomock.DuplicateKeyError):
            self.db.collection.update({'bad': 'condition'}, {'value': 1}, upsert=True)
        with self.assertRaises(mongomock.DuplicateKeyError):
            self.db.collection.save({'_id': 2, 'value': 1})
        with self.assertRaises(mongomock.DuplicateKeyError):
            self.db.collection.update({'_id': 2}, {'$set': {'value': 1}}, upsert=True)

    def test_unique_index_with_update(self):
        self.db.collection.ensure_index([('value', 1)], unique=True)

        self.db.collection.save({'_id': 1, 'value': 1})
        self.db.collection.save({'_id': 2, 'value': 2})

        with self.assertRaises(mongomock.DuplicateKeyError):
            self.db.collection.update({'value': 1}, {'value': 2})

    def test_unique_index_with_update_on_nested_field(self):
        self.db.collection.ensure_index([('a.b', 1)], unique=True)

        self.db.collection.save({'_id': 1, 'a': {'b': 1}})
        self.db.collection.save({'_id': 2, 'a': {'b': 2}})

        with self.assertRaises(mongomock.DuplicateKeyError):
            self.db.collection.update({'_id': 1}, {'$set': {'a.b': 2}})

    def test_unique_index_on_dict(self):
        self.db.collection.insert_one({'_id': 1, 'a': {'b': 1}})
        self.db.collection.insert_one({'_id': 2, 'a': {'b': 2}})

        self.db.collection.ensure_index([('a', 1)], unique=True)

        self.db.collection.insert_one({'_id': 3, 'a': {'b': 3}})
        with self.assertRaises(mongomock.DuplicateKeyError):
            self.db.collection.insert_one({'_id': 4, 'a': {'b': 2}})

    def test_sparse_unique_index_dup(self):
        self.db.collection.ensure_index([('value', 1)], unique=True, sparse=True)

        self.db.collection.insert({'value': 'a'})
        with self.assertRaises(mongomock.DuplicateKeyError):
            self.db.collection.insert({'value': 'a'})

        self.assertEqual(self.db.collection.find({}).count(), 1)

    def test__create_uniq_idxs_with_dupes_already_there(self):
        self.db.collection.insert({'value': 1})
        self.db.collection.insert({'value': 1})

        with self.assertRaises(mongomock.DuplicateKeyError):
            self.db.collection.create_index([('value', 1)], unique=True)

        self.db.collection.insert({'value': 1})
        self.assertEqual(self.db.collection.find({}).count(), 3)

    @skipIf(not _HAVE_PYMONGO, 'pymongo not installed')
    def test__create_index_with_name(self):
        name = self.db.collection.create_index([('value', 1)], name='index_name')
        self.assertEqual('index_name', name)
        self.db.collection.ensure_index([('value', 1)], name='index_name')
        self.assertEqual({'_id_', 'index_name'}, set(self.db.collection.index_information().keys()))

    def test__insert_empty_doc_idx_information(self):
        self.db.collection.insert({})

        index_information = self.db.collection.index_information()
        self.assertEqual(
            {'_id_': {'v': 2, 'key': [('_id', 1)]}},
            index_information,
        )
        self.assertEqual(
            [{'name': '_id_', 'key': {'_id': 1}, 'v': 2}],
            list(self.db.collection.list_indexes()),
        )

        del index_information['_id_']

        self.assertEqual(
            {'_id_': {'v': 2, 'key': [('_id', 1)]}},
            self.db.collection.index_information(),
            msg='index_information is immutable',
        )

    def test__empty_table_idx_information(self):
        self.db.collection.drop()
        index_information = self.db.collection.index_information()
        self.assertEqual({}, index_information)

    def test__create_idx_information(self):
        index = self.db.collection.create_index([('value', 1)])

        self.db.collection.insert({})

        self.assertDictEqual(
            {
                'key': [('value', 1)],
                'v': 2,
            },
            self.db.collection.index_information()[index])
        self.assertEqual({'_id_', index}, set(self.db.collection.index_information().keys()))

        self.db.collection.drop_index(index)
        self.assertEqual({'_id_'}, set(self.db.collection.index_information().keys()))

    def test__drop_index_not_found(self):
        with self.assertRaises(mongomock.OperationFailure):
            self.db.collection.drop_index('unknownIndex')

    @skipIf(not _HAVE_PYMONGO, 'pymongo not installed')
    def test__create_unique_idx_information_with_ascending_ordering(self):
        index = self.db.collection.create_index([('value', pymongo.ASCENDING)], unique=True)

        self.db.collection.insert({'value': 1})

        self.assertDictEqual(
            {
                'key': [('value', pymongo.ASCENDING)],
                'unique': True,
                'v': 2,
            },
            self.db.collection.index_information()[index])

    @skipIf(not _HAVE_PYMONGO, 'pymongo not installed')
    def test__create_unique_idx_information_with_descending_ordering(self):
        index = self.db.collection.create_index([('value', pymongo.DESCENDING)], unique=True)

        self.db.collection.insert({'value': 1})

        self.assertDictEqual(
            self.db.collection.index_information()[index],
            {
                'key': [('value', pymongo.DESCENDING)],
                'unique': True,
                'v': 2,
            })

    def test__set_with_positional_operator(self):
        """Real mongodb support positional operator $ for $set operation"""
        base_document = {'int_field': 1,
                         'list_field': [{'str_field': 'a'},
                                        {'str_field': 'b'},
                                        {'str_field': 'c'}]}

        self.db.collection.insert(base_document)
        self.db.collection.update({'int_field': 1, 'list_field.str_field': 'b'},
                                  {'$set': {'list_field.$.marker': True}})

        expected_document = copy.deepcopy(base_document)
        expected_document['list_field'][1]['marker'] = True
        self.assertEqual(list(self.db.collection.find()), [expected_document])

        self.db.collection.update({'int_field': 1, 'list_field.str_field': 'a'},
                                  {'$set': {'list_field.$.marker': True}})

        self.db.collection.update({'int_field': 1, 'list_field.str_field': 'c'},
                                  {'$set': {'list_field.$.marker': True}})

        expected_document['list_field'][0]['marker'] = True
        expected_document['list_field'][2]['marker'] = True
        self.assertEqual(list(self.db.collection.find()), [expected_document])

    def test__set_replace_subdocument(self):
        base_document = {
            'int_field': 1,
            'list_field': [
                {'str_field': 'a'},
                {'str_field': 'b', 'int_field': 1},
                {'str_field': 'c'}
            ]}
        new_subdoc = {'str_field': 'x'}
        self.db.collection.insert(base_document)
        self.db.collection.update(
            {'int_field': 1},
            {'$set': {'list_field.1': new_subdoc}})

        self.db.collection.update(
            {'int_field': 1, 'list_field.2.str_field': 'c'},
            {'$set': {'list_field.2': new_subdoc}})

        expected_document = copy.deepcopy(base_document)
        expected_document['list_field'][1] = new_subdoc
        expected_document['list_field'][2] = new_subdoc

        self.assertEqual(list(self.db.collection.find()), [expected_document])

    def test__set_replace_subdocument_positional_operator(self):
        base_document = {
            'int_field': 1,
            'list_field': [
                {'str_field': 'a'},
                {'str_field': 'b', 'int_field': 1},
                {'str_field': 'c'}
            ]}
        new_subdoc = {'str_field': 'x'}
        self.db.collection.insert(base_document)
        self.db.collection.update(
            {'int_field': 1, 'list_field.str_field': 'b'},
            {'$set': {'list_field.$': new_subdoc}})

        expected_document = copy.deepcopy(base_document)
        expected_document['list_field'][1] = new_subdoc

        self.assertEqual(list(self.db.collection.find()), [expected_document])

    @skipIf(not _HAVE_PYMONGO, 'pymongo not installed')
    def test__find_and_modify_with_sort(self):
        self.db.collection.insert({'time_check': float(time.time())})
        self.db.collection.insert({'time_check': float(time.time())})
        self.db.collection.insert({'time_check': float(time.time())})

        start_check_time = float(time.time())
        self.db.collection.find_and_modify(
            {'time_check': {'$lt': start_check_time}},
            {'$set': {'time_check': float(time.time()), 'checked': True}},
            sort=[('time_check', pymongo.ASCENDING)])
        sorted_records = sorted(list(self.db.collection.find()), key=lambda x: x['time_check'])
        self.assertEqual(sorted_records[-1]['checked'], True)

        self.db.collection.find_and_modify(
            {'time_check': {'$lt': start_check_time}},
            {'$set': {'time_check': float(time.time()), 'checked': True}},
            sort=[('time_check', pymongo.ASCENDING)])

        self.db.collection.find_and_modify(
            {'time_check': {'$lt': start_check_time}},
            {'$set': {'time_check': float(time.time()), 'checked': True}},
            sort=[('time_check', pymongo.ASCENDING)])

        expected = list(filter(lambda x: 'checked' in x, list(self.db.collection.find())))
        self.assertEqual(self.db.collection.find().count(), len(expected))
        self.assertEqual(
            list(self.db.collection.find({'checked': True})), list(self.db.collection.find()))

    def test__cursor_sort_kept_after_clone(self):
        self.db.collection.insert({'time_check': float(time.time())})
        self.db.collection.insert({'time_check': float(time.time())})
        self.db.collection.insert({'time_check': float(time.time())})

        cursor = self.db.collection.find({}, sort=[('time_check', -1)])
        cursor2 = cursor.clone()
        cursor3 = self.db.collection.find({})
        cursor3.sort([('time_check', -1)])
        cursor4 = cursor3.clone()
        cursor_result = list(cursor)
        cursor2_result = list(cursor2)
        cursor3_result = list(cursor3)
        cursor4_result = list(cursor4)
        self.assertEqual(cursor2_result, cursor_result)
        self.assertEqual(cursor3_result, cursor_result)
        self.assertEqual(cursor4_result, cursor_result)

    @skipIf(sys.version_info < (3, 7), 'Older versions of Python cannot copy regex partterns')
    def test__sort_mixed_types(self):
        self.db.collection.insert_many([
            {'type': 'bool', 'a': True},
            {'type': 'datetime', 'a': datetime.now()},
            {'type': 'dict', 'a': {'a': 1}},
            {'type': 'emptyList', 'a': []},
            {'type': 'int', 'a': 1},
            {'type': 'listOfList', 'a': [[1, 2], [3, 4]]},
            {'type': 'missing'},
            {'type': 'None', 'a': None},
            {'type': 'ObjectId', 'a': ObjectId()},
            {'type': 'regex', 'a': re.compile('a')},
            {'type': 'repeatedInt', 'a': [1, 2]},
            {'type': 'string', 'a': 'a'},
            {'type': 'tupleOfTuple', 'a': ((1, 2), (3, 4))},
            {'type': 'uuid', 'a': uuid.UUID(int=3)},
        ])
        cursor = self.db.collection.find({}, sort=[('a', 1), ('type', 1)])
        self.assertEqual([
            'emptyList',
            'None',
            'missing',
            'int',
            'repeatedInt',
            'string',
            'dict',
            'listOfList',
            'tupleOfTuple',
            'uuid',
            'ObjectId',
            'bool',
            'datetime',
            'regex',
        ], [doc['type'] for doc in cursor])

    def test__sort_by_uuid(self):
        self.db.collection.insert_many([
            {'_id': uuid.UUID(int=3), 'timestamp': 99, 'a': 1},
            {'_id': uuid.UUID(int=1), 'timestamp': 100, 'a': 2},
            {'_id': uuid.UUID(int=2), 'timestamp': 100, 'a': 3},
        ])
        cursor = self.db.collection.find({}, sort=[('timestamp', 1), ('_id', 1)])
        self.assertEqual([1, 2, 3], [doc['a'] for doc in cursor])

    def test__avoid_change_data_after_set(self):
        test_data = {'test': ['test_data']}
        self.db.collection.insert({'_id': 1})
        self.db.collection.update({'_id': 1}, {'$set': test_data})

        self.db.collection.update(
            {'_id': 1}, {'$addToSet': {'test': 'another_one'}})
        data_in_db = self.db.collection.find_one({'_id': 1})
        self.assertNotEqual(data_in_db['test'], test_data['test'])
        self.assertEqual(len(test_data['test']), 1)
        self.assertEqual(len(data_in_db['test']), 2)

    def test__filter_with_ne(self):
        self.db.collection.insert({'_id': 1, 'test_list': [{'data': 'val'}]})
        data_in_db = self.db.collection.find(
            {'test_list.marker_field': {'$ne': True}})
        self.assertEqual(
            list(data_in_db), [{'_id': 1, 'test_list': [{'data': 'val'}]}])

    def test__filter_with_ne_none(self):
        self.db.collection.insert_many([
            {'_id': 1, 'field1': 'baz', 'field2': 'bar'},
            {'_id': 2, 'field1': 'baz'},
            {'_id': 3, 'field1': 'baz', 'field2': None},
            {'_id': 4, 'field1': 'baz', 'field2': False},
            {'_id': 5, 'field1': 'baz', 'field2': 0},
        ])
        data_in_db = self.db.collection.find({'field1': 'baz', 'field2': {'$ne': None}})
        self.assertEqual([1, 4, 5], [d['_id'] for d in data_in_db])

    def test__filter_unknown_top_level(self):
        with self.assertRaises(mongomock.OperationFailure) as error:
            self.db.collection.find_one({'$and': [{'$ne': False}]})
        self.assertEqual('unknown top level operator: $ne', str(error.exception))

    def test__filter_unknown_op(self):
        with self.assertRaises(mongomock.OperationFailure) as error:
            self.db.collection.find_one({'a': {'$foo': 3}})
        self.assertEqual('unknown operator: $foo', str(error.exception))

    def test__filter_on_dict(self):
        self.db.collection.insert_one({'doc': {}})
        self.assertTrue(self.db.collection.find_one({'doc': {}}))

    def test__find_or(self):
        self.db.collection.insert_many([
            {'x': 4},
            {'x': [2, 4, 6, 8]},
            {'x': [2, 3, 5, 7]},
            {'x': {}},
        ])
        self.assertEqual(
            [4, [2, 4, 6, 8], [2, 3, 5, 7]],
            [d['x'] for d in self.db.collection.find({'$or': [{'x': 4}, {'x': 2}]})])

    def test__find_with_max_time_ms(self):
        self.db.collection.insert_many([{'x': 1}, {'x': 2}])
        self.assertEqual(
            [1, 2],
            [d['x'] for d in self.db.collection.find({}, max_time_ms=1000)])

        with self.assertRaises(TypeError):
            self.db.collection.find({}, max_time_ms='1000')

    def test__find_and_project_3_level_deep_nested_field(self):
        self.db.collection.insert({'_id': 1, 'a': {'b': {'c': 2}}})
        data_in_db = self.db.collection.find(projection=['a.b.c'])
        self.assertEqual(
            list(data_in_db), [{'_id': 1, 'a': {'b': {'c': 2}}}])

    def test__find_and_project_wrong_types(self):
        self.db.collection.insert({'_id': 1, 'a': {'b': {'c': 2}}})
        with self.assertRaises(TypeError):
            self.db.collection.find_one({}, projection=[{'a': {'b': {'c': 1}}}])

    def test__find_projection_with_subdoc_lists(self):
        doc = {'a': 1, 'b': [{'c': 2, 'd': 3, 'e': 4}, {'c': 5, 'd': 6, 'e': 7}]}
        self.db.collection.insert_one(doc)

        result = self.db.collection.find_one({'a': 1}, {'a': 1, 'b': 1})
        self.assertEqual(result, doc)

        result = self.db.collection.find_one({'a': 1}, {'_id': 0, 'a': 1, 'b.c': 1, 'b.d': 1})
        self.assertEqual(result, {'a': 1, 'b': [{'c': 2, 'd': 3}, {'c': 5, 'd': 6}]})

        result = self.db.collection.find_one({'a': 1}, {'_id': 0, 'a': 0, 'b.c': 0, 'b.e': 0})
        self.assertEqual(result, {'b': [{'d': 3}, {'d': 6}]})

        # Test that a projection that does not fit the document does not result in an error
        result = self.db.collection.find_one({'a': 1}, {'_id': 0, 'a': 1, 'b.c.f': 1})
        self.assertEqual(result, {'a': 1, 'b': [{}, {}]})

    def test__find_projection_with_subdoc_lists_refinements(self):
        doc = {'a': 1, 'b': [{'c': 2, 'd': 3, 'e': 4}, {'c': 5, 'd': 6, 'e': 7}]}
        self.db.collection.insert_one(doc)

        with self.assertRaises(mongomock.OperationFailure):
            self.db.collection.find_one(
                {'a': 1}, collections.OrderedDict([('a', 1), ('b.c', 1), ('b', 1)]))

        with self.assertRaises(mongomock.OperationFailure):
            self.db.collection.find_one(
                {'a': 1}, collections.OrderedDict([('_id', 0), ('a', 1), ('b', 1), ('b.c', 1)]))

        with self.assertRaises(mongomock.OperationFailure):
            self.db.collection.find_one(
                {'a': 1}, collections.OrderedDict([('_id', 0), ('a', 0), ('b', 0), ('b.c', 0)]))

        # This one is tricky: the refinement 'b' overrides the previous 'b.c'
        # but it is not the equivalent of having only 'b'.
        with self.assertRaises(NotImplementedError):
            self.db.collection.find_one(
                {'a': 1}, collections.OrderedDict([('_id', 0), ('a', 0), ('b.c', 0), ('b', 0)]))

    def test__find_and_project(self):
        self.db.collection.insert({'_id': 1, 'a': 42, 'b': 'other', 'c': {'d': 'nested'}})

        self.assertEqual(
            [{'_id': 1, 'a': 42}],
            list(self.db.collection.find({}, projection={'a': 1})))
        self.assertEqual(
            [{'_id': 1, 'a': 42}],
            list(self.db.collection.find({}, projection={'a': '1'})))
        self.assertEqual(
            [{'_id': 1, 'a': 42}],
            list(self.db.collection.find({}, projection={'a': '0'})))
        self.assertEqual(
            [{'_id': 1, 'a': 42}],
            list(self.db.collection.find({}, projection={'a': 'other'})))

        self.assertEqual(
            [{'_id': 1, 'b': 'other', 'c': {'d': 'nested'}}],
            list(self.db.collection.find({}, projection={'a': 0})))
        self.assertEqual(
            [{'_id': 1, 'b': 'other', 'c': {'d': 'nested'}}],
            list(self.db.collection.find({}, projection={'a': False})))

    def test__find_and_project_positional(self):
        self.db.collection.insert({'_id': 1, 'a': [{'b': 1}, {'b': 2}]})

        with self.assertRaises(mongomock.OperationFailure):
            self.db.collection.find_one({'a.b': {'$exists': True}}, projection={'a.$.b': 0})

        with self.assertRaises(NotImplementedError):
            self.db.collection.find_one({'a.b': {'$exists': True}}, projection={'a.$.b': 1})

    def test__find_dict_in_nested_list(self):
        self.db.collection.insert_one({'a': {'b': [{'c': 1}]}})
        self.assertTrue(self.db.collection.find_one({'a.b': {'c': 1}}))

    def test__find_in_not_a_list(self):
        self.db.collection.insert_one({'a': 'a'})
        with self.assertRaises(mongomock.OperationFailure):
            self.db.collection.find_one({'a': {'$in': 'not a list'}})

    def test__with_options(self):
        self.db.collection.with_options(read_preference=None)
        self.db.collection.with_options(write_concern=self.db.collection.write_concern)
        self.db.collection.with_options(write_concern=WriteConcern(w=1))
        self.db.collection.with_options(read_concern=self.db.collection.read_concern)
        self.db.collection.with_options(read_concern=ReadConcern(level='local'))

    def test__with_options_different_write_concern(self):
        self.db.collection.insert_one({'name': 'col1'})
        col2 = self.db.collection.with_options(write_concern=WriteConcern(w=2))
        col2.insert_one({'name': 'col2'})

        # Check that the two objects have the same data.
        self.assertEqual({'col1', 'col2'}, {d['name'] for d in self.db.collection.find()})
        self.assertEqual({'col1', 'col2'}, {d['name'] for d in col2.find()})

        # Check that each object has its own write concern.
        self.assertEqual({}, self.db.collection.write_concern.document)
        self.assertNotEqual(self.db.collection.write_concern, col2.write_concern)
        self.assertEqual({'w': 2}, col2.write_concern.document)

    def test__with_options_different_read_concern(self):
        self.db.collection.insert_one({'name': 'col1'})
        col2 = self.db.collection.with_options(read_concern=ReadConcern(level='majority'))
        col2.insert_one({'name': 'col2'})

        # Check that the two objects have the same data.
        self.assertEqual({'col1', 'col2'}, {d['name'] for d in self.db.collection.find()})
        self.assertEqual({'col1', 'col2'}, {d['name'] for d in col2.find()})

        # Check that each object has its own read concern.
        self.assertEqual({}, self.db.collection.read_concern.document)
        self.assertNotEqual(self.db.collection.read_concern, col2.read_concern)
        self.assertEqual({'level': 'majority'}, col2.read_concern.document)

    @skipIf(not _HAVE_PYMONGO, 'pymongo not installed')
    def test__with_options_different_read_preference(self):
        self.db.collection.insert_one({'name': 'col1'})
        col2 = self.db.collection.with_options(read_preference=ReadPreference.NEAREST)
        col2.insert_one({'name': 'col2'})

        # Check that the two objects have the same data.
        self.assertEqual({'col1', 'col2'}, {d['name'] for d in self.db.collection.find()})
        self.assertEqual({'col1', 'col2'}, {d['name'] for d in col2.find()})

        # Check that each object has its own read preference
        self.assertEqual('primary', self.db.collection.read_preference.mongos_mode)
        self.assertNotEqual(self.db.collection.read_preference, col2.read_preference)
        self.assertEqual('nearest', col2.read_preference.mongos_mode)

    @skipIf(not _HAVE_PYMONGO, 'pymongo not installed')
    def test__codec_options(self):
        self.assertEqual(codec_options.CodecOptions(), self.db.collection.codec_options)
        self.db.collection.with_options(codec_options.CodecOptions())

    def test__codec_options_without_pymongo(self):
        self.assertEqual(self.db.collection.codec_options, self.db.codec_options)

    def test__with_options_wrong_kwarg(self):
        self.assertRaises(TypeError, self.db.collection.with_options, red_preference=None)

    def test__with_options_not_implemented(self):
        _CodecOptions = collections.namedtuple(
            'CodecOptions', ['document_class', 'tz_aware', 'uuid_representation'])
        with self.assertRaises(NotImplementedError):
            self.db.collection.with_options(codec_options=_CodecOptions(None, True, 3))

    def test__with_options_wrong_type(self):
        with self.assertRaises(TypeError):
            self.db.collection.with_options(write_concern=1)

    def test__update_current_date(self):
        for type_specification in [True, {'$type': 'date'}]:
            self.db.collection.update_one(
                {}, {'$currentDate': {'updated_at': type_specification}}, upsert=True)
            self.assertIsInstance(
                self.db.collection.find_one({})['updated_at'], datetime)

    def test_datetime_precision(self):
        too_precise_dt = datetime(2000, 1, 1, 12, 30, 30, 123456)
        mongo_dt = datetime(2000, 1, 1, 12, 30, 30, 123000)
        objid = self.db.collection.insert({'date_too_precise': too_precise_dt, 'date': mongo_dt})
        self.assert_document_count(1)
        # Given both date are equivalent, we can mix them
        self.db.collection.update_one(
            {'date_too_precise': mongo_dt, 'date': too_precise_dt},
            {'$set': {'new_date_too_precise': too_precise_dt, 'new_date': mongo_dt}},
            upsert=True
        )
        self.assert_document_count(1)
        doc = self.db.collection.find_one({
            'new_date_too_precise': mongo_dt, 'new_date': too_precise_dt})
        assert doc == {
            '_id': objid,
            'date_too_precise': mongo_dt,
            'date': mongo_dt,
            'new_date_too_precise': mongo_dt,
            'new_date': mongo_dt
        }
        self.db.collection.delete_one({
            'new_date_too_precise': mongo_dt, 'new_date': too_precise_dt})
        self.assert_document_count(0)

    def test__mix_tz_naive_aware(self):
        utc2tz = UTCPlus2()
        naive = datetime(1999, 12, 31, 22)
        aware = datetime(2000, 1, 1, tzinfo=utc2tz)
        self.db.collection.insert({'date_aware': aware, 'date_naive': naive})
        self.assert_document_count(1)
        # Given both date are equivalent, we can mix them
        self.db.collection.update_one(
            {'date_aware': naive, 'date_naive': aware},
            {'$set': {'new_aware': aware, 'new_naive': naive}},
            upsert=True
        )
        self.assert_document_count(1)
        self.db.collection.find_one({'new_aware': naive, 'new_naive': aware})
        self.db.collection.delete_one({'new_aware': naive, 'new_naive': aware})
        self.assert_document_count(0)

    def test__configure_client_tz_aware(self):
        for tz_awarness in (True, False):
            client = mongomock.MongoClient(tz_aware=tz_awarness)
            db = client['somedb']

            utc2tz = UTCPlus2()
            naive = datetime(2000, 1, 1, 2, 0, 0)
            aware = datetime(2000, 1, 1, 4, 0, 0, tzinfo=utc2tz)
            if tz_awarness:
                returned = datetime(2000, 1, 1, 2, 0, 0, tzinfo=mongomock.helpers.utc)
            else:
                returned = datetime(2000, 1, 1, 2, 0, 0)
            objid = db.collection.insert({'date_aware': aware, 'date_naive': naive})

            objs = list(db.collection.find())
            self.assertEqual(objs, [{'_id': objid, 'date_aware': returned, 'date_naive': returned}])

            if tz_awarness:
                self.assertEqual('UTC', returned.tzinfo.tzname(returned))
                self.assertEqual(timedelta(0), returned.tzinfo.utcoffset(returned))
                self.assertEqual(timedelta(0), returned.tzinfo.dst(returned))
                self.assertEqual((timedelta(0), 'UTC'), returned.tzinfo.__getinitargs__())

            # Given both date are equivalent, we can mix them
            db.collection.update_one(
                {'date_aware': naive, 'date_naive': aware},
                {'$set': {'new_aware': aware, 'new_naive': naive}},
                upsert=True
            )

            objs = list(db.collection.find())
            self.assertEqual(objs, [
                {'_id': objid, 'date_aware': returned, 'date_naive': returned,
                 'new_aware': returned, 'new_naive': returned}
            ], msg=tz_awarness)

            ret = db.collection.find_one({'new_aware': naive, 'new_naive': aware})
            self.assertEqual(ret, objs[0], msg=tz_awarness)

            num = db.collection.count_documents({'date_naive': {'$gte': aware}})
            self.assertEqual(1, num, msg=tz_awarness)

            objs = list(db.collection.aggregate([{'$match': {'date_naive': {'$gte': aware}}}]))
            self.assertEqual(1, len(objs), msg=tz_awarness)

            db.collection.delete_one({'new_aware': naive, 'new_naive': naive})
            objs = list(db.collection.find())
            self.assertFalse(objs, msg=tz_awarness)

    def test__list_of_dates(self):
        client = mongomock.MongoClient(tz_aware=True)
        client.db.collection.insert_one({'dates': [datetime.now(), datetime.now()]})
        dates = client.db.collection.find_one()['dates']
        self.assertTrue(dates[0].tzinfo)
        self.assertEqual(dates[0].tzinfo, dates[1].tzinfo)

    @skipIf(_HAVE_PYMONGO, 'pymongo installed')
    def test__current_date_timestamp_requires_pymongo(self):
        with self.assertRaises(NotImplementedError):
            self.db.collection.update_one(
                {}, {'$currentDate': {
                    'updated_at': {'$type': 'timestamp'},
                    'updated_again': {'$type': 'timestamp'},
                }}, upsert=True)

    @skipIf(not _HAVE_PYMONGO, 'pymongo not installed')
    def test__current_date_timestamp(self):
        before = datetime.now(tz_util.utc) - timedelta(seconds=1)
        self.db.collection.update_one(
            {}, {'$currentDate': {
                'updated_at': {'$type': 'timestamp'},
                'updated_again': {'$type': 'timestamp'},
            }}, upsert=True)
        after = datetime.now(tz_util.utc)

        doc = self.db.collection.find_one()
        self.assertTrue(doc.get('updated_at'))
        self.assertTrue(doc.get('updated_again'))
        self.assertNotEqual(doc['updated_at'], doc['updated_again'])

        self.assertLessEqual(before, doc['updated_at'].as_datetime())
        self.assertLessEqual(doc['updated_at'].as_datetime(), after)

    @skipIf(not _HAVE_PYMONGO, 'pymongo not installed')
    def test__insert_zero_timestamp(self):
        self.db.collection.drop()
        before = datetime.now(tz_util.utc) - timedelta(seconds=1)
        self.db.collection.insert_one({'zero': Timestamp(0, 0)})
        after = datetime.now(tz_util.utc)

        doc = self.db.collection.find_one()
        self.assertLessEqual(before, doc['zero'].as_datetime())
        self.assertLessEqual(doc['zero'].as_datetime(), after)

    def test__rename_collection(self):
        self.db.collection.insert({'_id': 1, 'test_list': [{'data': 'val'}]})
        coll = self.db.collection

        coll.rename('other_name')

        self.assertEqual('collection', coll.name)
        self.assertEqual(
            set(['other_name']), set(self.db.list_collection_names()))
        self.assertNotEqual(coll, self.db.other_name)
        self.assertEqual([], list(coll.find()))
        data_in_db = self.db.other_name.find()
        self.assertEqual(
            [({'_id': 1, 'test_list': [{'data': 'val'}]})], list(data_in_db))

    def test__rename_collection_to_bad_names(self):
        coll = self.db.create_collection('a')
        self.assertRaises(TypeError, coll.rename, ['a'])
        self.assertRaises(mongomock.InvalidName, coll.rename, '.a')
        self.assertRaises(mongomock.InvalidName, coll.rename, '$a')

    def test__rename_collection_already_exists(self):
        coll = self.db.create_collection('a')
        self.db.create_collection('c')
        self.assertRaises(mongomock.OperationFailure, coll.rename, 'c')

    def test__rename_collection_drop_target(self):
        coll = self.db.create_collection('a')
        self.db.create_collection('c')
        coll.rename('c', dropTarget=True)
        self.assertEqual(set(['c']), set(self.db.list_collection_names()))

    def test__cursor_rewind(self):
        coll = self.db.create_collection('a')
        coll.insert({'a': 1})
        coll.insert({'a': 2})
        coll.insert({'a': 3})

        curs = coll.find().sort('a')
        self.assertEqual(next(curs)['a'], 1)
        self.assertEqual(next(curs)['a'], 2)
        curs.rewind()
        self.assertEqual(next(curs)['a'], 1)
        self.assertEqual(next(curs)['a'], 2)

    def test__cursor_sort(self):
        coll = self.db.create_collection('a')
        coll.insert_many([{'a': 1}, {'a': 3}, {'a': 2}])

        self.assertEqual([1, 2, 3], [doc['a'] for doc in coll.find().sort('a')])
        self.assertEqual([3, 2, 1], [doc['a'] for doc in coll.find().sort('a', -1)])

        self.assertEqual([1, 3, 2], [doc['a'] for doc in coll.find().sort('$natural', 1)])
        self.assertEqual([2, 3, 1], [doc['a'] for doc in coll.find().sort('$natural', -1)])

        with self.assertRaises(NotImplementedError) as err:
            list(coll.find().sort('$text_score'))
        self.assertIn('$text_score', str(err.exception))

        cursor = coll.find()
        with self.assertRaises(ValueError) as err:
            cursor.sort([])
        self.assertIn('empty list', str(err.exception))

    def test__cursor_sort_composed(self):
        coll = self.db.create_collection('a')
        coll.insert_many([
            {'_id': 1, 'a': 1, 'b': 2},
            {'_id': 2, 'a': 1, 'b': 0},
            {'_id': 3, 'a': 2, 'b': 1},
        ])

        self.assertEqual(
            [2, 1, 3], [doc['_id'] for doc in coll.find().sort((('a', 1), ('b', 1)))])
        self.assertEqual(
            [1, 2, 3],
            [doc['_id'] for doc in coll.find().sort((('a', 1), ('b', -1)))])
        self.assertEqual(
            [2, 3, 1], [doc['_id'] for doc in coll.find().sort((('b', 1), ('a', 1)))])

    def test__cursor_sort_projection(self):
        col = self.db.col
        col.insert_many([{'a': 1, 'b': 1}, {'a': 3, 'b': 3}, {'a': 2, 'b': 2}])

        self.assertEqual([1, 2, 3], [doc['b'] for doc in col.find().sort('a')])
        self.assertEqual([1, 2, 3], [doc['b'] for doc in col.find(projection=['b']).sort('a')])

    def test__cursor_sort_dicts(self):
        col = self.db.col
        col.insert_many([
            {'_id': 1, 'b': {'value': 1}},
            {'_id': 2, 'b': {'value': 3}},
            {'_id': 3, 'b': {'value': 2}},
        ])

        self.assertEqual([1, 3, 2], [doc['_id'] for doc in col.find().sort('b')])

    def test__cursor_max_time_ms(self):
        col = self.db.col
        col.find().max_time_ms(15)
        col.find().max_time_ms(None)

        with self.assertRaises(TypeError):
            col.find().max_time_ms(3.4)

    @skipIf(not _HAVE_PYMONGO, 'pymongo not installed')
    def test__bulk_write_insert_one(self):
        operations = [pymongo.InsertOne({'a': 1, 'b': 2})]
        result = self.db.collection.bulk_write(operations)

        self.assert_document_count(1)
        doc = next(self.db.collection.find({}))
        self.assert_document_stored(doc['_id'], {'a': 1, 'b': 2})
        self.assertIsInstance(result, mongomock.results.BulkWriteResult)
        self.assertEqual(result.bulk_api_result, {
            'nModified': 0, 'nUpserted': 0, 'nMatched': 0,
            'writeErrors': [], 'upserted': [], 'writeConcernErrors': [],
            'nRemoved': 0, 'nInserted': 1})

    @skipIf(not _HAVE_PYMONGO, 'pymongo not installed')
    def test__bulk_write_update_one(self):
        # Upsert == False
        self.db.collection.insert_one({'a': 1})
        operations = [pymongo.UpdateOne({'a': 1}, {'$set': {'a': 2}})]
        result = self.db.collection.bulk_write(operations)

        docs = list(self.db.collection.find({'a': 2}))
        self.assertEqual(len(docs), 1)
        self.assertIsInstance(result, mongomock.results.BulkWriteResult)
        self.assertEqual(result.bulk_api_result, {
            'nModified': 1, 'nUpserted': 0, 'nMatched': 1,
            'writeErrors': [], 'upserted': [], 'writeConcernErrors': [],
            'nRemoved': 0, 'nInserted': 0})

        # Upsert == True
        operations = [pymongo.UpdateOne({'a': 1}, {'$set': {'a': 3}}, upsert=True)]
        result = self.db.collection.bulk_write(operations)

        docs = list(self.db.collection.find({'a': 3}))
        self.assertEqual(len(docs), 1)
        self.assertIsInstance(result, mongomock.results.BulkWriteResult)
        self.assertEqual(result.bulk_api_result, {
            'nModified': 0, 'nUpserted': 1, 'nMatched': 0,
            'writeErrors': [], 'writeConcernErrors': [],
            'upserted': [{'_id': docs[0]['_id'], 'index': 0}],
            'nRemoved': 0, 'nInserted': 0})

    @skipIf(not _HAVE_PYMONGO, 'pymongo not installed')
    def test__bulk_write_update_many(self):
        # Upsert == False
        self.db.collection.insert_one({'a': 1, 'b': 1})
        self.db.collection.insert_one({'a': 1, 'b': 0})
        operations = [pymongo.UpdateMany({'a': 1}, {'$set': {'b': 2}})]
        result = self.db.collection.bulk_write(operations)

        docs = list(self.db.collection.find({'b': 2}))
        self.assertEqual(len(docs), 2)
        self.assertIsInstance(result, mongomock.results.BulkWriteResult)
        self.assertEqual(result.bulk_api_result, {
            'nModified': 2, 'nUpserted': 0, 'nMatched': 2,
            'writeErrors': [], 'upserted': [], 'writeConcernErrors': [],
            'nRemoved': 0, 'nInserted': 0})

        # Upsert == True
        operations = [pymongo.UpdateMany({'a': 2}, {'$set': {'a': 3}}, upsert=True)]
        result = self.db.collection.bulk_write(operations)

        docs = list(self.db.collection.find({'a': 3}))
        self.assertEqual(len(docs), 1)
        self.assertIsInstance(result, mongomock.results.BulkWriteResult)
        self.assertEqual(result.bulk_api_result, {
            'nModified': 0, 'nUpserted': 1, 'nMatched': 0,
            'writeErrors': [], 'writeConcernErrors': [],
            'upserted': [{'_id': docs[0]['_id'], 'index': 0}],
            'nRemoved': 0, 'nInserted': 0})

    @skipIf(not _HAVE_PYMONGO, 'pymongo not installed')
    def test__bulk_write_replace_one(self):
        # Upsert == False
        self.db.collection.insert_one({'a': 1, 'b': 0})
        operations = [pymongo.ReplaceOne({'a': 1}, {'a': 2})]
        result = self.db.collection.bulk_write(operations)

        docs = list(self.db.collection.find({'a': 2}))
        self.assertEqual(len(docs), 1)
        doc = docs[0]
        doc_id = doc['_id']
        self.assertEqual(doc, {'_id': doc_id, 'a': 2})
        self.assertEqual(result.bulk_api_result, {
            'nModified': 1, 'nUpserted': 0, 'nMatched': 1,
            'writeErrors': [], 'upserted': [], 'writeConcernErrors': [],
            'nRemoved': 0, 'nInserted': 0})

        # Upsert == True
        operations = [pymongo.ReplaceOne({'a': 1}, {'a': 3}, upsert=True)]
        result = self.db.collection.bulk_write(operations)

        docs = list(self.db.collection.find({'a': 3}))
        self.assertEqual(len(docs), 1)
        self.assertIsInstance(result, mongomock.results.BulkWriteResult)
        self.assertEqual(result.bulk_api_result, {
            'nModified': 0, 'nUpserted': 1, 'nMatched': 0,
            'writeErrors': [], 'writeConcernErrors': [],
            'upserted': [{'_id': docs[0]['_id'], 'index': 0}],
            'nRemoved': 0, 'nInserted': 0})

    def test__bulk_write_update_id(self):
        self.db.collection.insert_one({'_id': 1, 'a': 1})
        bulk = self.db.collection.initialize_unordered_bulk_op()
        bulk.add_update({'a': 1}, {'$set': {'a': 2, '_id': 42}})
        with self.assertRaises(mongomock.BulkWriteError) as err_context:
            bulk.execute()
        self.assertEqual({'_id': 1, 'a': 1}, self.db.collection.find_one())
        self.assertEqual(
            ["After applying the update, the (immutable) field '_id' was found to have been "
             'altered to _id: 42'],
            [e['errmsg'] for e in err_context.exception.details['writeErrors']])

    @skipIf(not _HAVE_PYMONGO, 'pymongo not installed')
    def test__bulk_write_delete_one(self):
        self.db.collection.insert_one({'a': 1})
        operations = [pymongo.DeleteOne({'a': 1})]
        result = self.db.collection.bulk_write(operations)

        docs = list(self.db.collection.find({}))
        self.assertEqual(len(docs), 0)
        self.assertIsInstance(result, mongomock.results.BulkWriteResult)
        self.assertEqual(result.bulk_api_result, {
            'nModified': 0, 'nUpserted': 0, 'nMatched': 0,
            'writeErrors': [], 'upserted': [], 'writeConcernErrors': [],
            'nRemoved': 1, 'nInserted': 0})

    @skipIf(not _HAVE_PYMONGO, 'pymongo not installed')
    def test__bulk_write_delete_many(self):
        self.db.collection.insert_one({'a': 1})
        self.db.collection.insert_one({'a': 1})
        operations = [pymongo.DeleteMany({'a': 1})]
        result = self.db.collection.bulk_write(operations)

        docs = list(self.db.collection.find({}))
        self.assertEqual(len(docs), 0)
        self.assertIsInstance(result, mongomock.results.BulkWriteResult)
        self.assertEqual(result.bulk_api_result, {
            'nModified': 0, 'nUpserted': 0, 'nMatched': 0,
            'writeErrors': [], 'upserted': [], 'writeConcernErrors': [],
            'nRemoved': 2, 'nInserted': 0})

    @skipIf(not _HAVE_PYMONGO, 'pymongo not installed')
    def test__bulk_write_matched_count_no_changes(self):
        self.db.collection.insert_one({'name': 'luke'})
        result = self.db.collection.bulk_write([
            pymongo.ReplaceOne({'name': 'luke'}, {'name': 'luke'}),
        ])
        self.assertEqual(1, result.matched_count)
        self.assertEqual(0, result.modified_count)

    @skipIf(not _HAVE_PYMONGO, 'pymongo not installed')
    def test__bulk_write_matched_count_replace_multiple_objects(self):
        self.db.collection.insert_one({'name': 'luke'})
        self.db.collection.insert_one({'name': 'anna'})
        result = self.db.collection.bulk_write([
            pymongo.ReplaceOne({'name': 'luke'}, {'name': 'Luke'}),
            pymongo.ReplaceOne({'name': 'anna'}, {'name': 'anna'}),
        ])
        self.assertEqual(2, result.matched_count)
        self.assertEqual(1, result.modified_count)

    def test_find_with_comment(self):
        self.db.collection.insert_one({'_id': 1})
        actual = list(self.db.collection.find({'_id': 1, '$comment': 'test'}))
        self.assertEqual([{'_id': 1}], actual)

    def test_find_with_expr(self):
        self.db.collection.insert_one({'_id': 1, 'a': 5})
        with self.assertRaises(NotImplementedError) as err:
            list(self.db.collection.find({'$expr': {'$lt': ['$a', 6]}}))
        self.assertIn('The $expr operator', str(err.exception))

    def test__find_or_and(self):
        self.db.collection.insert_many([
            {'x': 1, 'y': 1},
            {'x': 2, 'y': 2},
        ])
        search_filter = collections.OrderedDict([
            ('$or', [{'x': 1}, {'x': 2}]),
            ('y', 2),
        ])
        self.assertEqual([2], [d['x'] for d in self.db.collection.find(search_filter)])

    def test__aggregate_replace_root(self):
        self.db.a.insert_many([
            {'_id': 1, 'pets': {'dogs': 2, 'cats': 3}},
            {'_id': 2, 'pets': {'hamsters': 3, 'cats': 4}},
        ])
        actual = self.db.a.aggregate([
            {'$replaceRoot': {'newRoot': '$pets'}}
        ])
        self.assertListEqual([
            {'dogs': 2, 'cats': 3},
            {'hamsters': 3, 'cats': 4}
        ], list(actual))

    def test__aggregate_replace_root_use_dots(self):
        self.db.a.insert_many([
            {'_id': 1, 'pets': {'dogs': 2, 'cats': {'male': 1}}},
            {'_id': 2, 'pets': {'hamsters': 3, 'cats': {'female': 5}}},
        ])
        actual = self.db.a.aggregate([
            {'$replaceRoot': {'newRoot': '$pets.cats'}}
        ])
        self.assertListEqual([
            {'male': 1},
            {'female': 5}
        ], list(actual))

    def test__aggregate_replace_root_non_existing(self):
        self.db.a.insert_many([
            {'_id': 1, 'pets': {'dogs': 2, 'cats': 3}},
            {'_id': 2, 'pets': {'hamsters': 3, 'cats': 4}}
        ])
        with self.assertRaises(mongomock.OperationFailure) as err:
            self.db.a.aggregate([
                {'$replaceRoot': {
                    'newRoot': '$not_here'
                }}
            ])
        self.assertIn('expression', str(err.exception))

    def test__aggregate_replace_root_missing_in_expr(self):
        self.db.a.insert_many([
            {'_id': 1, 'pets': {'dogs': 2, 'cats': 3}},
            {'_id': 2, 'pets': {'hamsters': 3, 'cats': 4}},
            {'_id': 3, 'pets': {'cats': 5}},
        ])
        actual = self.db.a.aggregate([
            {'$replaceRoot': {
                'newRoot': {'dogs': '$pets.dogs', 'hamsters': '$pets.hamsters'},
            }}
        ])
        self.assertEqual([
            {'dogs': 2},
            {'hamsters': 3},
            {},
        ], list(actual))

    def test__aggregate_replace_root_static(self):
        self.db.a.insert_many([
            {'_id': 1, 'pets': {'dogs': 2, 'cats': 3}},
            {'_id': 2, 'pets': {'hamsters': 3, 'cats': 4}}
        ])
        actual = self.db.a.aggregate([
            {'$replaceRoot': {
                'newRoot': {'document': 'new'}
            }}
        ])
        self.assertListEqual([
            {'document': 'new'},
            {'document': 'new'}
        ], list(actual))

    def test__aggregate_replace_root_expression(self):
        self.db.a.insert_many([
            {'_id': 1, 'first_name': 'Gary', 'last_name': 'Sheffield', 'city': 'New York'},
            {'_id': 2, 'first_name': 'Nancy', 'last_name': 'Walker', 'city': 'Anaheim'},
            {'_id': 3, 'first_name': 'Peter', 'last_name': 'Sumner', 'city': 'Toledo'}
        ])
        actual = self.db.a.aggregate([
            {'$replaceRoot':
             {'newRoot':
              {'full_name':
               {'$concat': ['$first_name', ' ', '$last_name']}}}}
        ])
        self.assertListEqual([
            {'full_name': 'Gary Sheffield'},
            {'full_name': 'Nancy Walker'},
            {'full_name': 'Peter Sumner'}
        ], list(actual))

    def test__aggregate_replace_root_with_array(self):
        self.db.a.insert_many([
            {'_id': 1, 'name': 'Susan', 'phones':
             [{'cell': '555-653-6527'}, {'home': '555-965-2454'}]},
            {'_id': 2, 'name': 'Mark', 'phones':
             [{'cell': '555-445-8767'}, {'home': '555-322-2774'}]}
        ])
        actual = self.db.a.aggregate([
            {'$unwind': '$phones'},
            {'$match': {'phones.cell': {'$exists': True}}},
            {'$replaceRoot': {'newRoot': '$phones'}}
        ])
        self.assertListEqual([
            {'cell': '555-653-6527'},
            {'cell': '555-445-8767'}
        ], list(actual))

    def test__aggregate_replace_root_wrong_options(self):
        self.db.a.insert_many([
            {'_id': 1, 'pets': {'dogs': 2, 'cats': 3}},
            {'_id': 2, 'pets': {'hamsters': 3, 'cats': 4}},
        ])
        with self.assertRaises(mongomock.OperationFailure):
            self.db.a.aggregate([
                {'$replaceRoot': {'new_root': '$pets'}}
            ])

    def test__aggregate_lookup(self):
        self.db.a.insert_one({'_id': 1, 'arr': [2, 4]})
        self.db.b.insert_many([
            {'_id': 2, 'should': 'include'},
            {'_id': 3, 'should': 'skip'},
            {'_id': 4, 'should': 'include'}
        ])
        actual = self.db.a.aggregate([
            {'$lookup': {
                'from': 'b',
                'localField': 'arr',
                'foreignField': '_id',
                'as': 'b'
            }}
        ])
        self.assertEqual([{
            '_id': 1,
            'arr': [2, 4],
            'b': [
                {'_id': 2, 'should': 'include'},
                {'_id': 4, 'should': 'include'}
            ]
        }], list(actual))

    def test__aggregate_lookup_reverse(self):
        self.db.a.insert_many([
            {'_id': 1},
            {'_id': 2},
            {'_id': 3}
        ])
        self.db.b.insert_one({'_id': 4, 'arr': [1, 3]})
        actual = self.db.a.aggregate([
            {'$lookup': {
                'from': 'b',
                'localField': '_id',
                'foreignField': 'arr',
                'as': 'b'
            }}
        ])
        self.assertEqual([
            {'_id': 1, 'b': [{'_id': 4, 'arr': [1, 3]}]},
            {'_id': 2, 'b': []},
            {'_id': 3, 'b': [{'_id': 4, 'arr': [1, 3]}]}
        ], list(actual))

    def test__aggregate_lookup_not_implemented_operators(self):
        with self.assertRaises(NotImplementedError) as err:
            self.db.a.aggregate([
                {'$lookup': {
                    'let': '_id'
                }}
            ])
        self.assertIn(
            "Although 'let' is a valid lookup operator for the",
            str(err.exception))

    def test__aggregate_lookup_missing_operator(self):
        with self.assertRaises(mongomock.OperationFailure) as err:
            self.db.a.aggregate([
                {'$lookup': {
                    'localField': '_id',
                    'foreignField': 'arr',
                    'as': 'b'
                }}
            ])
        self.assertEqual(
            "Must specify 'from' field for a $lookup",
            str(err.exception))

    def test__aggregate_lookup_operator_not_string(self):
        with self.assertRaises(mongomock.OperationFailure) as err:
            self.db.a.aggregate([
                {'$lookup': {
                    'from': 'b',
                    'localField': 1,
                    'foreignField': 'arr',
                    'as': 'b'
                }}
            ])
        self.assertEqual(
            'Arguments to $lookup must be strings',
            str(err.exception))

    def test__aggregate_lookup_dot_in_local_field(self):
        self.db.a.insert_many([
            {'_id': 2, 'should': {'do': 'join'}},
            {'_id': 3, 'should': {'do': 'not_join'}},
            {'_id': 4, 'should': 'skip'},
        ])
        self.db.b.insert_many([
            {'_id': 2, 'should': 'join'},
            {'_id': 3, 'should': 'join'},
            {'_id': 4, 'should': 'skip'},
        ])
        actual = self.db.a.aggregate([
            {'$lookup': {
                'from': 'b',
                'localField': 'should.do',
                'foreignField': 'should',
                'as': 'b'
            }}
        ])
        self.assertEqual([
            {
                '_id': 2,
                'b': [{'_id': 2, 'should': 'join'}, {'_id': 3, 'should': 'join'}],
                'should': {'do': 'join'}
            },
            {'_id': 3, 'b': [], 'should': {'do': 'not_join'}},
            {'_id': 4, 'b': [], 'should': 'skip'}
        ], list(actual))

    def test__aggregate_lookup_dot_in_as(self):
        with self.assertRaises(NotImplementedError) as err:
            self.db.a.aggregate([
                {'$lookup': {
                    'from': 'b',
                    'localField': '_id',
                    'foreignField': 'arr',
                    'as': 'should.fail'
                }}
            ])
        self.assertIn(
            "Although '.' is valid in the 'as' parameters ",
            str(err.exception))

    def test__aggregate_graph_lookup_behaves_as_lookup(self):
        self.db.a.insert_one({'_id': 1, 'arr': [2, 4]})
        self.db.b.insert_many([
            {'_id': 2, 'should': 'include'},
            {'_id': 3, 'should': 'skip'},
            {'_id': 4, 'should': 'include'}
        ])
        actual = self.db.a.aggregate([
            {'$graphLookup': {
                'from': 'b',
                'startWith': '$arr',
                'connectFromField': 'should',
                'connectToField': '_id',
                'as': 'b'
            }}
        ])
        self.assertEqual([{
            '_id': 1,
            'arr': [2, 4],
            'b': [
                {'_id': 2, 'should': 'include'},
                {'_id': 4, 'should': 'include'}
            ]
        }], list(actual))

    def test__aggregate_graph_lookup_basic(self):
        self.db.a.insert_one({'_id': 1, 'item': 2})
        self.db.b.insert_many([
            {'_id': 2, 'parent': 3, 'should': 'include'},
            {'_id': 3, 'parent': 4, 'should': 'include'},
            {'_id': 4, 'should': 'include'},
            {'_id': 5, 'should': 'skip'}
        ])
        actual = self.db.a.aggregate([
            {'$graphLookup': {
                'from': 'b',
                'startWith': '$item',
                'connectFromField': 'parent',
                'connectToField': '_id',
                'as': 'b'
            }}
        ])
        self.assertEqual([{
            '_id': 1,
            'item': 2,
            'b': [
                {'_id': 2, 'parent': 3, 'should': 'include'},
                {'_id': 3, 'parent': 4, 'should': 'include'},
                {'_id': 4, 'should': 'include'}
            ]
        }], list(actual))

    def test__aggregate_graph_lookup_expression_start_with(self):
        self.db.a.insert_one({'_id': 1, 'item': 2})
        self.db.b.insert_many([
            {'_id': 2, 'parent': 3, 'should': 'include'},
            {'_id': 3, 'parent': 4, 'should': 'include'},
            {'_id': 4, 'should': 'include'},
            {'_id': 5, 'should': 'skip'}
        ])
        actual = self.db.a.aggregate([
            {'$graphLookup': {
                'from': 'b',
                'startWith': {'$add': [1, 1]},
                'connectFromField': 'parent',
                'connectToField': '_id',
                'as': 'b'
            }}
        ])
        self.assertEqual([{
            '_id': 1,
            'item': 2,
            'b': [
                {'_id': 2, 'parent': 3, 'should': 'include'},
                {'_id': 3, 'parent': 4, 'should': 'include'},
                {'_id': 4, 'should': 'include'}
            ]
        }], list(actual))

    def test__aggregate_graph_lookup_depth_field(self):
        self.db.a.insert_one({'_id': 1, 'item': 2})
        self.db.b.insert_many([
            {'_id': 2, 'parent': 3, 'should': 'include'},
            {'_id': 3, 'parent': 4, 'should': 'include'},
            {'_id': 4, 'should': 'include'},
            {'_id': 5, 'should': 'skip'}
        ])
        actual = self.db.a.aggregate([
            {'$graphLookup': {
                'from': 'b',
                'startWith': '$item',
                'connectFromField': 'parent',
                'connectToField': '_id',
                'depthField': 'dpth',
                'as': 'b'
            }}
        ])
        self.assertEqual([{
            '_id': 1,
            'item': 2,
            'b': [
                {'_id': 2, 'parent': 3, 'should': 'include', 'dpth': 0},
                {'_id': 3, 'parent': 4, 'should': 'include', 'dpth': 1},
                {'_id': 4, 'should': 'include', 'dpth': 2}
            ]
        }], list(actual))

    def test__aggregate_graph_lookup_multiple_connections(self):
        self.db.a.insert_one({'_id': 1, 'parent_name': 'b'})
        self.db.b.insert_many([
            {'_id': 2, 'name': 'a', 'parent': 'b', 'should': 'include'},
            {'_id': 3, 'name': 'b', 'should': 'skip'},
            {'_id': 4, 'name': 'c', 'parent': 'b', 'should': 'include'},
            {'_id': 5, 'name': 'd', 'parent': 'c', 'should': 'include'},
            {'_id': 6, 'name': 'e', 'should': 'skip'}
        ])
        actual = self.db.a.aggregate([
            {'$graphLookup': {
                'from': 'b',
                'startWith': '$parent_name',
                'connectFromField': 'name',
                'connectToField': 'parent',
                'depthField': 'dpth',
                'as': 'b'
            }}
        ])
        self.assertEqual([{
            '_id': 1,
            'parent_name': 'b',
            'b': [
                {'_id': 2, 'name': 'a', 'parent': 'b', 'should': 'include', 'dpth': 0},
                {'_id': 4, 'name': 'c', 'parent': 'b', 'should': 'include', 'dpth': 0},
                {'_id': 5, 'name': 'd', 'parent': 'c', 'should': 'include', 'dpth': 1},
            ]
        }], list(actual))

    def test__aggregate_graph_lookup_cyclic_pointers(self):
        self.db.a.insert_one({'_id': 1, 'parent_name': 'b'})
        self.db.b.insert_many([
            {'_id': 2, 'name': 'a', 'parent': 'b', 'should': 'include'},
            {'_id': 3, 'name': 'b', 'parent': 'a', 'should': 'include'},
            {'_id': 4, 'name': 'c', 'parent': 'b', 'should': 'include'},
            {'_id': 5, 'name': 'd', 'should': 'skip'}
        ])
        actual = self.db.a.aggregate([
            {'$graphLookup': {
                'from': 'b',
                'startWith': '$parent_name',
                'connectFromField': 'name',
                'connectToField': 'parent',
                'depthField': 'dpth',
                'as': 'b'
            }}
        ])
        self.assertEqual([{
            '_id': 1,
            'parent_name': 'b',
            'b': [
                {'_id': 2, 'name': 'a', 'parent': 'b', 'should': 'include', 'dpth': 0},
                {'_id': 4, 'name': 'c', 'parent': 'b', 'should': 'include', 'dpth': 0},
                {'_id': 3, 'name': 'b', 'parent': 'a', 'should': 'include', 'dpth': 1}
            ]
        }], list(actual))

    def test__aggregate_graph_lookup_restrict_search(self):
        self.db.a.insert_one({'_id': 1, 'item': 2})
        self.db.b.insert_many([
            {'_id': 2, 'parent': 3, 'should': 'include'},
            {'_id': 3, 'parent': 4, 'should': 'include'},
            {'_id': 4, 'should': 'skip'},
            {'_id': 5, 'should': 'skip'}
        ])
        actual = self.db.a.aggregate([
            {'$graphLookup': {
                'from': 'b',
                'startWith': '$item',
                'connectFromField': 'parent',
                'connectToField': '_id',
                'restrictSearchWithMatch': {'should': 'include'},
                'as': 'b'
            }}
        ])
        self.assertEqual([{
            '_id': 1,
            'item': 2,
            'b': [
                {'_id': 2, 'parent': 3, 'should': 'include'},
                {'_id': 3, 'parent': 4, 'should': 'include'}
            ]
        }], list(actual))

    def test__aggregate_graph_lookup_max_depth(self):
        self.db.a.insert_one({'_id': 1, 'item': 2})
        self.db.b.insert_many([
            {'_id': 2, 'parent': 3, 'should': 'include'},
            {'_id': 3, 'parent': 4, 'should': 'include'},
            {'_id': 4, 'should': 'skip'},
            {'_id': 5, 'should': 'skip'}
        ])
        actual = self.db.a.aggregate([
            {'$graphLookup': {
                'from': 'b',
                'startWith': '$item',
                'connectFromField': 'parent',
                'connectToField': '_id',
                'maxDepth': 1,
                'as': 'b'
            }}
        ])
        self.assertEqual([{
            '_id': 1,
            'item': 2,
            'b': [
                {'_id': 2, 'parent': 3, 'should': 'include'},
                {'_id': 3, 'parent': 4, 'should': 'include'}
            ]
        }], list(actual))

    def test__aggregate_graph_lookup_max_depth_0(self):
        self.db.a.insert_one({'_id': 1, 'item': 2})
        self.db.b.insert_many([
            {'_id': 2, 'parent': 3, 'should': 'include'},
            {'_id': 3, 'parent': 4, 'should': 'include'},
            {'_id': 4, 'should': 'skip'},
            {'_id': 5, 'should': 'skip'}
        ])
        actual = self.db.a.aggregate([
            {'$graphLookup': {
                'from': 'b',
                'startWith': '$item',
                'connectFromField': 'parent',
                'connectToField': '_id',
                'maxDepth': 0,
                'as': 'b'
            }}
        ])
        lookup_res = self.db.a.aggregate([
            {'$lookup': {
                'from': 'b',
                'localField': 'item',
                'foreignField': '_id',
                'as': 'b'
            }}
        ])
        self.assertEqual(list(lookup_res), list(actual))

    def test__aggregate_graph_lookup_from_array(self):
        self.db.a.insert_one({'_id': 1, 'items': [2, 8]})
        self.db.b.insert_many([
            {'_id': 2, 'parent': 3, 'should': 'include'},
            {'_id': 3, 'parent': 4, 'should': 'include'},
            {'_id': 4, 'should': 'include'},
            {'_id': 5, 'should': 'skip'},
            {'_id': 6, 'should': 'include'},
            {'_id': 7, 'should': 'skip'},
            {'_id': 8, 'parent': 6, 'should': 'include'},
        ])
        actual = self.db.a.aggregate([
            {'$graphLookup': {
                'from': 'b',
                'startWith': '$items',
                'connectFromField': 'parent',
                'connectToField': '_id',
                'as': 'b'
            }}
        ])
        expected_list = [
            {'_id': 2, 'parent': 3, 'should': 'include'},
            {'_id': 3, 'parent': 4, 'should': 'include'},
            {'_id': 4, 'should': 'include'},
            {'_id': 6, 'should': 'include'},
            {'_id': 8, 'parent': 6, 'should': 'include'}
        ]
        result_list = list(actual)[0]['b']

        def sorter(doc):
            return doc['_id']

        self.assertTrue(len(expected_list) == len(result_list) and
                        sorted(expected_list, key=sorter) == sorted(result_list, key=sorter))

    def test__aggregate_graph_lookup_missing_operator(self):
        with self.assertRaises(mongomock.OperationFailure) as err:
            self.db.a.aggregate([
                {'$graphLookup': {
                    'from': 'arr',
                    'startWith': '$_id',
                    'connectFromField': 'arr',
                    'as': 'b'
                }}
            ])
        self.assertEqual(
            "Must specify 'connectToField' field for a $graphLookup",
            str(err.exception))

    def test__aggregate_graphlookup_operator_not_string(self):
        with self.assertRaises(mongomock.OperationFailure) as err:
            self.db.a.aggregate([
                {'$graphLookup': {
                    'from': 'arr',
                    'startWith': '$_id',
                    'connectFromField': 1,
                    'connectToField': '_id',
                    'as': 'b'
                }}
            ])
        self.assertEqual(
            "Argument 'connectFromField' to $graphLookup must be string",
            str(err.exception))

    def test__aggregate_graph_lookup_restrict_not_dict(self):
        with self.assertRaises(mongomock.OperationFailure) as err:
            self.db.a.aggregate([
                {'$graphLookup': {
                    'from': 'arr',
                    'startWith': '$_id',
                    'connectFromField': 'parent',
                    'connectToField': '_id',
                    'restrictSearchWithMatch': 3,
                    'as': 'b'
                }}
            ])
        self.assertEqual(
            "Argument 'restrictSearchWithMatch' to $graphLookup must be a Dictionary",
            str(err.exception))

    def test__aggregate_graph_lookup_max_depth_not_number(self):
        with self.assertRaises(mongomock.OperationFailure) as err:
            self.db.a.aggregate([
                {'$graphLookup': {
                    'from': 'arr',
                    'startWith': '$_id',
                    'connectFromField': 'parent',
                    'connectToField': '_id',
                    'maxDepth': 's',
                    'as': 'b'
                }}
            ])
        self.assertEqual(
            "Argument 'maxDepth' to $graphLookup must be a number",
            str(err.exception))

    def test__aggregate_graph_lookup_depth_filed_not_string(self):
        with self.assertRaises(mongomock.OperationFailure) as err:
            self.db.a.aggregate([
                {'$graphLookup': {
                    'from': 'arr',
                    'startWith': '$_id',
                    'connectFromField': 'parent',
                    'connectToField': '_id',
                    'depthField': 4,
                    'as': 'b'
                }}
            ])
        self.assertEqual(
            "Argument 'depthField' to $graphlookup must be a string",
            str(err.exception))

    def test__aggregate_graph_lookup_dot_in_connect_from_field(self):
        with self.assertRaises(NotImplementedError) as err:
            self.db.a.aggregate([
                {'$graphLookup': {
                    'from': 'arr',
                    'startWith': '$_id',
                    'connectFromField': 'parent.id',
                    'connectToField': '_id',
                    'as': 'b'
                }}
            ])
        self.assertIn(
            "Although '.' is valid in the 'connectFromField' parameter",
            str(err.exception))

    def test__aggregate_sample(self):
        self.db.a.insert_many([
            {'_id': i}
            for i in range(5)
        ])

        actual = list(self.db.a.aggregate([{'$sample': {'size': 2}}]))
        self.assertEqual(2, len(actual))
        results = {doc.get('_id') for doc in actual}
        self.assertLessEqual(results, {0, 1, 2, 3, 4})
        self.assertLessEqual(2, len(results))

        actual = list(self.db.a.aggregate([{'$sample': {'size': 10}}]))
        self.assertEqual(5, len(actual))
        self.assertEqual({doc.get('_id') for doc in actual}, {0, 1, 2, 3, 4})

    def test__aggregate_empty(self):
        self.db.a.drop()

        actual = list(self.db.a.aggregate([{'$sample': {'size': 1}}]))
        self.assertEqual([], list(actual))

    def test__aggregate_sample_errors(self):
        self.db.a.insert_many([
            {'_id': i}
            for i in range(5)
        ])
        # Many cases for '$sample' options that should raise an operation failure.
        cases = (None, 3, {}, {'size': 2, 'otherUnknownOption': 3})
        for case in cases:
            with self.assertRaises(mongomock.OperationFailure):
                self.db.a.aggregate([{'$sample': case}])

    def test__aggregate_count(self):
        self.db.a.insert_many([
            {'_id': 1, 'a': 1},
            {'_id': 2, 'a': 2},
            {'_id': 3, 'a': 1}
        ])

        actual = list(self.db.a.aggregate([
            {'$match': {'a': 1}},
            {'$count': 'one_count'}
        ]))
        self.assertEqual([{'one_count': 2}], actual)

    def test__aggregate_count_errors(self):
        self.db.a.insert_many([
            {'_id': i}
            for i in range(5)
        ])
        # Many cases for '$count' options that should raise an operation failure.
        cases = (None, 3, {}, [], '', '$one_count', 'one.count')
        for case in cases:
            with self.assertRaises(mongomock.OperationFailure):
                self.db.a.aggregate([{'$count': case}])

    def test__aggregate_facet(self):
        collection = self.db.collection
        collection.drop()
        collection.insert_many([
            {
                '_id': 1,
                'title': 'The Pillars of Society',
                'artist': 'Grosz',
                'year': 1926,
                'price': 199.99,
            },
            {
                '_id': 2,
                'title': 'Melancholy III',
                'artist': 'Munch',
                'year': 1902,
                'price': 200.00,
            },
            {
                '_id': 3,
                'title': 'Melancholy III',
                'artist': 'Munch',
                'year': 1902,
                'price': 200.00,
            }
        ])

        actual = collection.aggregate([
            {'$group': {'_id': '$year'}},
            {'$facet': {
                'grouped_and_limited': [{'$limit': 1}],
                'groups_count': [{'$count': 'total_count'}],
                'grouped_and_unlimited': []}}
        ])
        expect = [{
            'grouped_and_limited': [{'_id': 1902}],
            'grouped_and_unlimited': [{'_id': 1902}, {'_id': 1926}],
            'groups_count': [{'total_count': 2}]
        }]
        self.assertEqual(expect, list(actual))

    def test__aggregate_project_array_size(self):
        self.db.collection.insert_one({'_id': 1, 'arr': [2, 3]})
        actual = self.db.collection.aggregate([
            {'$match': {'_id': 1}},
            {'$project': collections.OrderedDict([
                ('_id', False),
                ('a', {'$size': '$arr'})
            ])}
        ])
        self.assertEqual([{'a': 2}], list(actual))

    def test__aggregate_project_cond_mongodb_to_bool(self):
        self.db.collection.insert_one({'_id': 1})
        actual = self.db.collection.aggregate([
            {'$project': {
                '_id': False,
                # undefined aka KeyError
                'undefined_value': {'$cond': ['$not_existing_field', 't', 'f']},
                'false_value': {'$cond': [False, 't', 'f']},
                'null_value': {'$cond': [None, 't', 'f']},
                'zero_value': {'$cond': [0, 't', 'f']},
                'true_value': {'$cond': [True, 't', 'f']},
                'one_value': {'$cond': [1, 't', 'f']},
                'empty_string': {'$cond': ['', 't', 'f']},
                'empty_list': {'$cond': [[], 't', 'f']},
                'empty_dict': {'$cond': [{}, 't', 'f']},
            }},
        ])
        expected = {
            'undefined_value': 'f',
            'false_value': 'f',
            'null_value': 'f',
            'zero_value': 'f',
            'true_value': 't',
            'one_value': 't',
            'empty_string': 't',
            'empty_list': 't',
            'empty_dict': 't',
        }
        self.assertEqual([expected], list(actual))

    def test__aggregate_project_array_size_if_null(self):
        self.db.collection.insert_one({'_id': 1, 'arr': [2, 3]})
        self.db.collection.insert_one({'_id': 2})
        self.db.collection.insert_one({'_id': 3, 'arr': None})
        actual = self.db.collection.aggregate([
            {'$project': collections.OrderedDict([
                ('_id', False),
                ('a', {'$size': {'$ifNull': ['$arr', []]}})
            ])}
        ])
        self.assertEqual([{'a': 2}, {'a': 0}, {'a': 0}], list(actual))

    def test__aggregate_project_if_null(self):
        self.db.collection.insert_one({'_id': 1, 'elem_a': '<present_a>'})
        actual = self.db.collection.aggregate([
            {'$match': {'_id': 1}},
            {'$project': collections.OrderedDict([
                ('_id', False),
                ('a', {'$ifNull': ['$elem_a', '<missing_a>']}),
                ('b', {'$ifNull': ['$elem_b', '<missing_b>']})
            ])}
        ])
        self.assertEqual([{'a': '<present_a>', 'b': '<missing_b>'}], list(actual))

    def test__aggregate_project_if_null_expression(self):
        self.db.collection.insert_many([
            {'_id': 1, 'description': 'Description 1', 'title': 'Title 1'},
            {'_id': 2, 'title': 'Title 2'},
            {'_id': 3, 'description': None, 'title': 'Title 3'},
        ])
        actual = self.db.collection.aggregate([{
            '$project': {
                'full_description': {'$ifNull': ['$description', '$title']},
            }
        }])
        self.assertEqual([
            {'_id': 1, 'full_description': 'Description 1'},
            {'_id': 2, 'full_description': 'Title 2'},
            {'_id': 3, 'full_description': 'Title 3'},
        ], list(actual))

    def test__aggregate_switch(self):
        self.db.collection.insert_one({'_id': 1, 'a': 0})
        # Expressions taken directly from official documentation:
        # https://docs.mongodb.com/manual/reference/operator/aggregation/switch/
        actual = self.db.collection.aggregate([
            {'$match': {'_id': 1}},
            {'$project': {
                'doc_example_1': {
                    '$switch': {
                        'branches': [
                            {'case': {'$eq': ['$a', 5]}, 'then': 'equals'},
                            {'case': {'$gt': ['$a', 5]}, 'then': 'greater than'},
                            {'case': {'$lt': ['$a', 5]}, 'then': 'less than'},
                        ],
                    }
                },
                'doc_example_2': {
                    '$switch': {
                        'branches': [
                            {'case': {'$eq': ['$a', 5]}, 'then': 'equals'},
                            {'case': {'$gt': ['$a', 5]}, 'then': 'greater than'},
                        ],
                        'default': 'did not match',
                    }
                },
                'doc_example_3': {
                    '$switch': {
                        'branches': [
                            {'case': 'this is true', 'then': 'first case'},
                            {'case': False, 'then': 'second case'},
                        ],
                        'default': 'did not match',
                    }
                },
                'branches_is_tuple': {
                    '$switch': {
                        'branches': (
                            {'case': False, 'then': 'value_f'},
                            {'case': True, 'then': 'value_t'},
                        ),
                    }
                },
                'missing_field': {
                    '$switch': {
                        'branches': [
                            {'case': '$missing_field', 'then': 'first case'},
                            {'case': True, 'then': '$missing_field'},
                        ],
                        'default': 'did not match',
                    }
                },
            }},
        ])
        expected = {
            '_id': 1,
            'doc_example_1': 'less than',
            'doc_example_2': 'did not match',
            'doc_example_3': 'first case',
            'branches_is_tuple': 'value_t',
        }
        self.assertEqual([expected], list(actual))

    def test__aggregate_switch_operation_failures(self):
        self.db.collection.insert_one({'_id': 1, 'a': 0})

        tests_cases = [
            (
                {'$switch': []},
                '$switch requires an object as an argument, found: %s' % type([]),
            ),
            (
                {'$switch': {}},
                '$switch requires at least one branch.',
            ),
            (
                {'$switch': {'branches': {}}},
                "$switch expected an array for 'branches', found: %s" % type({}),
            ),
            (
                {'$switch': {'branches': []}},
                '$switch requires at least one branch.',
            ),
            (
                {'$switch': {'branches': [{}, 7]}},
                "$switch requires each branch have a 'case' expression"
            ),
            (
                {'$switch': {'branches': [{'case': True}, 7]}},
                "$switch requires each branch have a 'then' expression."
            ),
            (
                {'$switch': {'branches': [{'case': True, 'then': 3}, 7]}},
                '$switch expected each branch to be an object, found: %s' % type(0),
            ),
            (
                {'$switch': {'branches': [7, {}]}},
                '$switch expected each branch to be an object, found: %s' % type(0),
            ),
            (
                {'$switch': {'branches': [{'case': False, 'then': 3}]}},
                '$switch could not find a matching branch for an input, '
                'and no default was specified.',
            ),
        ]

        for switch_operator, expected_exception in tests_cases:
            pipeline = [
                {'$match': {'_id': 1}},
                {'$project': {'result_field': switch_operator}},
            ]
            with self.assertRaises(mongomock.OperationFailure) as err:
                self.db.collection.aggregate(pipeline)
            self.assertEqual(expected_exception, str(err.exception))

    def test__aggregate_switch_mongodb_to_bool(self):
        def build_switch(case):
            return {
                '$switch': {
                    'branches': [
                        {'case': case, 'then': 't'},
                    ],
                    'default': 'f',
                }
            }
        self.db.collection.insert_one({'_id': 1})
        actual = self.db.collection.aggregate([
            {'$project': {
                '_id': False,
                'undefined_value': build_switch('$not_existing_field'),
                'false_value': build_switch(False),
                'null_value': build_switch(None),
                'zero_value': build_switch(0),
                'true_value': build_switch(True),
                'one_value': build_switch(1),
                'empty_string': build_switch(''),
                'empty_list': build_switch([]),
                'empty_dict': build_switch({}),
            }},
        ])
        expected = {
            'undefined_value': 'f',
            'false_value': 'f',
            'null_value': 'f',
            'zero_value': 'f',
            'true_value': 't',
            'one_value': 't',
            'empty_string': 't',
            'empty_list': 't',
            'empty_dict': 't',
        }
        self.assertEqual([expected], list(actual))

    def test__aggregate_project_array_element_at(self):
        self.db.collection.insert_one({'_id': 1, 'arr': [2, 3]})
        actual = self.db.collection.aggregate([
            {'$match': {'_id': 1}},
            {'$project': collections.OrderedDict([
                ('_id', False),
                ('a', {'$arrayElemAt': ['$arr', 1]})
            ])}
        ])
        self.assertEqual([{'a': 3}], list(actual))

    def test__aggregate_project_rename__id(self):
        self.db.collection.insert_one({'_id': 1, 'arr': [2, 3]})
        actual = self.db.collection.aggregate([
            {'$match': {'_id': 1}},
            {'$project': collections.OrderedDict([
                ('_id', False),
                ('rename_id', '$_id')
            ])}
        ])
        self.assertEqual([{'rename_id': 1}], list(actual))

    def test__aggregate_project_rename_dot_fields(self):
        self.db.collection.insert_one({'_id': 1, 'arr': {'a': 2, 'b': 3}})
        actual = self.db.collection.aggregate([
            {'$match': {'_id': 1}},
            {'$project': collections.OrderedDict([
                ('_id', False),
                ('rename_dot', '$arr.a')
            ])}
        ])
        self.assertEqual([{'rename_dot': 2}], list(actual))

    def test__aggregate_project_id(self):
        self.db.collection.insert_many([
            {'_id': 1, 'a': 11},
            {'_id': 2, 'a': 12},
        ])
        actual = self.db.collection.aggregate([
            {'$project': {'_id': '$a'}},
        ])
        self.assertEqual([{'_id': 11}, {'_id': 12}], list(actual))

    def test__aggregate_project_missing_fields(self):
        self.db.collection.insert_one({'_id': 1, 'arr': {'a': 2, 'b': 3}})
        actual = self.db.collection.aggregate([
            {'$match': {'_id': 1}},
            {'$project': collections.OrderedDict([
                ('_id', False),
                ('rename_dot', '$arr.c')
            ])}
        ])
        self.assertEqual([{}], list(actual))

    def test__aggregate_project_missing_nested_fields(self):
        self.db.collection.insert_one({'_id': 1, 'a': 2, 'b': {'c': 1}})
        actual = self.db.collection.aggregate([
            {'$match': {'_id': 1}},
            {'$project': collections.OrderedDict([
                ('_id', False),
                ('nested_dictionary', {'c': '$b.c', 'd': '$b.d'})
            ])}
        ])
        self.assertEqual([{'nested_dictionary': {'c': 1}}], list(actual))

    def test__aggregate_project_out(self):
        self.db.collection.insert_one({'_id': 1, 'arr': {'a': 2, 'b': 3}})
        self.db.collection.insert_one({'_id': 2, 'arr': {'a': 4, 'b': 5}})
        old_actual = self.db.collection.aggregate([
            {'$match': {'_id': 1}},
            {'$project': collections.OrderedDict([
                ('rename_dot', '$arr.a')
            ])},
            {'$out': 'new_collection'}
        ])
        new_collection = self.db.get_collection('new_collection')
        new_actual = list(new_collection.find())
        expect = [{'_id': 1, 'rename_dot': 2}]

        self.assertEqual(expect, new_actual)
        self.assertEqual(expect, list(old_actual))

    def test__aggregate_project_out_no_entries(self):
        self.db.collection.insert_one({'_id': 1, 'arr': {'a': 2, 'b': 3}})
        self.db.collection.insert_one({'_id': 2, 'arr': {'a': 4, 'b': 5}})
        old_actual = self.db.collection.aggregate([
            {'$match': {'_id': 3}},
            {'$out': 'new_collection'}
        ])
        new_collection = self.db.get_collection('new_collection')
        new_actual = list(new_collection.find())
        expect = []

        self.assertEqual(expect, new_actual)
        self.assertEqual(expect, list(old_actual))

    def test__aggregate_project_include_in_exclusion(self):
        self.db.collection.insert_one({'_id': 1, 'a': 2, 'b': 3})
        with self.assertRaises(mongomock.OperationFailure) as err:
            self.db.collection.aggregate([
                {'$project': collections.OrderedDict([
                    ('a', False),
                    ('b', True)
                ])}
            ])
        self.assertIn('Bad projection specification', str(err.exception))

    def test__aggregate_project_exclude_in_inclusion(self):
        self.db.collection.insert_one({'_id': 1, 'a': 2, 'b': 3})
        with self.assertRaises(mongomock.OperationFailure) as err:
            self.db.collection.aggregate([
                {'$project': collections.OrderedDict([
                    ('a', True),
                    ('b', False)
                ])}
            ])
        self.assertIn('Bad projection specification', str(err.exception))

    def test__aggregate_project_computed_field_in_exclusion(self):
        self.db.collection.insert_one({'_id': 1, 'a': 2, 'b': 3})
        with self.assertRaises(mongomock.OperationFailure) as err:
            self.db.collection.aggregate([
                {'$project': {'a': 0, 'b': '$a'}},
            ])
        self.assertIn('Bad projection specification', str(err.exception))

    def test__aggregate_project_id_can_always_be_excluded(self):
        self.db.collection.insert_one({'_id': 1, 'a': 2, 'b': 3})
        actual = self.db.collection.aggregate([
            {'$project': collections.OrderedDict([
                ('a', True),
                ('b', True),
                ('_id', False)
            ])}
        ])
        self.assertEqual([{'a': 2, 'b': 3}], list(actual))

    def test__aggregate_project_inclusion_with_only_id(self):
        self.db.collection.insert_one({'_id': 1, 'a': 2, 'b': 3})
        actual = self.db.collection.aggregate([
            {'$project': {'_id': True}}
        ])
        self.assertEqual([{'_id': 1}], list(actual))

    def test__aggregate_project_exclusion_with_only_id(self):
        self.db.collection.insert_one({'_id': 1, 'a': 2, 'b': 3})
        actual = self.db.collection.aggregate([
            {'$project': {'_id': False}}
        ])
        self.assertEqual([{'a': 2, 'b': 3}], list(actual))

        actual = self.db.collection.aggregate([
            {'$project': {'_id': 0}}
        ])
        self.assertEqual([{'a': 2, 'b': 3}], list(actual))

    def test__aggregate_project_subfield(self):
        self.db.collection.insert_many([
            {'_id': 1, 'a': {'b': 3}, 'other': 1},
            {'_id': 2, 'a': {'c': 3}},
            {'_id': 3, 'b': {'c': 3}},
            {'_id': 4, 'a': 5},
        ])
        self.assertEqual(
            [
                {'_id': 1, 'a': {'b': 3}},
                {'_id': 2, 'a': {}},
                {'_id': 3},
                {'_id': 4},
            ],
            list(self.db.collection.aggregate([
                {'$project': {'a.b': 1}},
            ])),
        )

    def test__aggregate_project_subfield_exclude(self):
        self.db.collection.insert_many([
            {'_id': 1, 'a': {'b': 3}, 'other': 1},
            {'_id': 2, 'a': {'c': 3}},
            {'_id': 3, 'b': {'c': 3}},
            {'_id': 4, 'a': 5},
        ])
        self.assertEqual(
            [
                {'_id': 1, 'a': {}, 'other': 1},
                {'_id': 2, 'a': {'c': 3}},
                {'_id': 3, 'b': {'c': 3}},
                {'_id': 4, 'a': 5},
            ],
            list(self.db.collection.aggregate([
                {'$project': {'a.b': 0}},
            ])),
        )

    def test__aggregate_project_subfield_conflict(self):
        self.db.collection.insert_many([
            {'_id': 1, 'a': {'b': 3}, 'other': 1},
            {'_id': 2, 'a': {'c': 3}},
            {'_id': 3, 'b': {'c': 3}},
        ])
        with self.assertRaises(mongomock.OperationFailure):
            list(self.db.collection.aggregate([
                {'$project': collections.OrderedDict([('a.b', 1), ('a', 1)])},
            ]))
        with self.assertRaises(mongomock.OperationFailure):
            list(self.db.collection.aggregate([
                {'$project': collections.OrderedDict([('a', 1), ('a.b', 1)])},
            ]))
        with self.assertRaises(mongomock.OperationFailure):
            list(self.db.collection.aggregate([
                {'$project': collections.OrderedDict([('d.e.f', 1), ('d.e.f.g', 1)])},
            ]))

    def test__aggregate_project_group_operations(self):
        self.db.collection.insert_one({'_id': 1, 'a': 2, 'b': 3, 'c': '$d'})
        actual = self.db.collection.aggregate([{'$project': {
            '_id': 1,
            'max': {'$max': [5, 9, '$a', None]},
            'min': {'$min': [8, '$a', None, '$b']},
            'avg': {'$avg': [4, '$a', '$b', 'a', 'b']},
            'sum': {'$sum': [4, '$a', None, '$b', 'a', 'b', {'$sum': [0, 1, '$b']}]},
            'maxString': {'$max': [{'$literal': '$b'}, '$c']},
        }}])
        self.assertEqual(
            [{'_id': 1, 'max': 9, 'min': 2, 'avg': 3, 'sum': 13, 'maxString': '$d'}],
            list(actual))

    def test__aggregate_project_array_subfield(self):
        self.db.collection.insert_many([
            {'a': [{'b': 1, 'c': 2, 'd': 3}], 'e': 4},
            {'a': [{'c': 12, 'd': 13}], 'e': 14},
            {'a': [{'b': 21, 'd': 23}], 'e': 24},
            {'a': [{'b': 31, 'c': 32}], 'e': 34},
            {'a': [{'b': 41}], 'e': 44},
            {'a': [{'c': 51}], 'e': 54},
            {'a': [{'d': 51}], 'e': 54},
            {'a': [{'b': 61, 'c': 62, 'd': 63}, 65, 'foobar',
                   {'b': 66, 'c': 67, 'd': 68}], 'e': 64},
            {'a': []},
            {'a': [1, 2, 3, 4]},
            {'a': 'foobar'},
            {'a': 5},
        ])
        actual = self.db.collection.aggregate([
            {'$project': {'a.b': 1, 'a.c': 1, '_id': 0}}
        ])
        self.assertEqual(list(actual), [
            {'a': [{'b': 1, 'c': 2}]},
            {'a': [{'c': 12}]},
            {'a': [{'b': 21}]},
            {'a': [{'b': 31, 'c': 32}]},
            {'a': [{'b': 41}]},
            {'a': [{'c': 51}]},
            {'a': [{}]},
            {'a': [{'b': 61, 'c': 62}, {'b': 66, 'c': 67}]},
            {'a': []},
            {'a': []},
            {},
            {},
        ])

    def test__aggregate_arithmetic(self):
        self.db.collection.insert_one({
            'a': 1.5,
            'b': 2,
            'c': 2,
        })
        actual = self.db.collection.aggregate([{'$project': {
            'sum': {'$add': [15, '$a', '$b', '$c']},
            'prod': {'$multiply': [5, '$a', '$b', '$c']},
            'trunc': {'$trunc': '$a'},
        }}])
        self.assertEqual(
            [{'sum': 20.5, 'prod': 30, 'trunc': 1}],
            [{k: v for k, v in doc.items() if k != '_id'} for doc in actual])

    def test__aggregate_string_operation_split_exceptions(self):
        self.db.collection.insert_one({
            'a': 'Hello',
            'b': 'World',
            'c': 3
        })
        with self.assertRaises(mongomock.OperationFailure):
            self.db.collection.aggregate([{'$project': {
                'split': {'$split': []}
            }}])
        with self.assertRaises(mongomock.OperationFailure):
            self.db.collection.aggregate([{'$project': {
                'split': {'$split': ['$a']}
            }}])
        with self.assertRaises(mongomock.OperationFailure):
            self.db.collection.aggregate([{'$project': {
                'split': {'$split': ['$a', '$b', '$c']}
            }}])
        with self.assertRaises(TypeError):
            self.db.collection.aggregate([{'$project': {
                'split': {'$split': ['$a', 1]}
            }}])
        with self.assertRaises(TypeError):
            self.db.collection.aggregate([{'$project': {
                'split': {'$split': [1, '$a']}
            }}])

    def test__aggregate_string_operations(self):
        self.db.collection.insert_one({
            'a': 'Hello',
            'b': 'World',
            'c': 3
        })
        actual = self.db.collection.aggregate([{'$project': {
            'concat': {'$concat': ['$a', ' Dear ', '$b']},
            'concat_none': {'$concat': ['$a', None, '$b']},
            'sub1': {'$substr': ['$a', 0, 4]},
            'sub2': {'$substr': ['$a', -1, 3]},
            'sub3': {'$substr': ['$a', 2, -1]},
            'lower': {'$toLower': '$a'},
            'lower_err': {'$toLower': None},
            'split_string_none': {'$split': [None, 'l']},
            'split_string_missing': {'$split': ['$missingField', 'l']},
            'split_delimiter_none': {'$split': ['$a', None]},
            'split_delimiter_missing': {'$split': ['$a', '$missingField']},
            'split': {'$split': ['$a', 'l']},
            'strcasecmp': {'$strcasecmp': ['$a', '$b']},
            'upper': {'$toUpper': '$a'},
            'upper_err': {'$toUpper': None},
        }}])
        self.assertEqual(
            [{'concat': 'Hello Dear World',
              'concat_none': None,
              'sub1': 'Hell',
              'sub2': '',
              'sub3': 'llo',
              'lower': 'hello',
              'lower_err': '',
              'split_string_none': None,
              'split_string_missing': None,
              'split_delimiter_none': None,
              'split_delimiter_missing': None,
              'split': ['He', '', 'o'],
              'strcasecmp': -1,
              'upper': 'HELLO',
              'upper_err': ''}],
            [{k: v for k, v in doc.items() if k != '_id'} for doc in actual])

    def test__aggregate_regexpmatch(self):
        self.db.collection.insert_one({
            'a': 'Hello',
            'b': 'World',
            'c': 3
        })
        actual = self.db.collection.aggregate([{'$project': {
            'Hello': {'$regexMatch': {'input': '$a', 'regex': 'Hel*o'}},
            'Word': {'$regexMatch': {'input': '$b', 'regex': 'Word'}},
            'missing-field': {'$regexMatch': {'input': '$d', 'regex': 'orl'}},
        }}])
        self.assertEqual(
            [{'Hello': True, 'Word': False, 'missing-field': False}],
            [{k: v for k, v in doc.items() if k != '_id'} for doc in actual])

    def test__aggregate_add_fields(self):
        self.db.collection.insert_one({
            'a': 1.5,
            'b': 2,
            'c': 2,
        })
        actual = self.db.collection.aggregate([{'$addFields': {
            'sum': {'$add': [15, '$a', '$b', '$c']},
        }}])
        self.assertEqual(
            [{'sum': 20.5, 'a': 1.5, 'b': 2, 'c': 2}],
            [{k: v for k, v in doc.items() if k != '_id'} for doc in actual])

    def test__aggregate_set(self):
        self.db.collection.insert_one({
            'a': 1.5,
            'b': 2,
            'c': 2,
        })
        actual = self.db.collection.aggregate([{'$set': {
            'sum': {'$add': [15, '$a', '$b', '$c']},
            'prod': {'$multiply': [5, '$a', '$b', '$c']},
            'trunc': {'$trunc': '$a'},
        }}])
        self.assertEqual(
            [{'sum': 20.5, 'prod': 30, 'trunc': 1, 'a': 1.5, 'b': 2, 'c': 2}],
            [{k: v for k, v in doc.items() if k != '_id'} for doc in actual])

    def test__aggregate_set_empty(self):
        self.db.collection.insert_one({
            'a': 1.5,
            'b': 2,
            'c': 2,
        })
        with self.assertRaises(mongomock.OperationFailure):
            self.db.collection.aggregate([{'$set': {}}])

    def test__aggregate_set_override(self):
        self.db.collection.insert_one({
            'a': 1.5,
            'b': 2,
            'c': 2,
        })
        actual = self.db.collection.aggregate([{'$set': {
            'a': {'$add': [15, '$a', '$b', '$c']},
        }}])
        self.assertEqual(
            [{'a': 20.5, 'b': 2, 'c': 2}],
            [{k: v for k, v in doc.items() if k != '_id'} for doc in actual])

    def test__aggregate_set_error(self):
        self.db.collection.insert_one({
            'a': 1.5,
        })
        actual = self.db.collection.aggregate([{'$set': {
            'sumA': {'$sum': [15, '$a']},
            'sum': {'$sum': [15, '$a', '$b', '$c']},
            'bCopy': '$b',
        }}])
        self.assertEqual(
            [{'a': 1.5, 'sumA': 16.5, 'sum': 16.5}],
            [{k: v for k, v in doc.items() if k != '_id'} for doc in actual])

    def test__aggregate_set_subfield(self):
        self.db.collection.insert_many([
            {'a': {'b': 1}},
            {'b': 2},
            {'a': {'b': 3, 'c': 4}},
            {'a': 1},
        ])
        actual = self.db.collection.aggregate([{'$set': {
            'a.c': 3,
        }}])
        self.assertEqual(
            [
                {'a': {'b': 1, 'c': 3}},
                {'a': {'c': 3}, 'b': 2},
                {'a': {'b': 3, 'c': 3}},
                {'a': {'c': 3}},
            ],
            [{k: v for k, v in doc.items() if k != '_id'} for doc in actual])

    def test__strcmp_not_enough_params(self):
        self.db.collection.insert_one({
            'a': 'Hello',
        })
        with self.assertRaises(mongomock.OperationFailure) as err:
            self.db.collection.aggregate([
                {'$project': {'cmp': {'$strcasecmp': ['s']}}}
            ])
        self.assertEqual(
            'strcasecmp must have 2 items',
            str(err.exception))

    def test__substr_not_enough_params(self):
        self.db.collection.insert_one({
            'a': 'Hello',
        })
        with self.assertRaises(mongomock.OperationFailure) as err:
            self.db.collection.aggregate([
                {'$project': {'sub': {'$substr': ['$a', 1]}}}
            ])
        self.assertEqual(
            'substr must have 3 items',
            str(err.exception))

    @skipIf(not _HAVE_PYMONGO, 'pymongo not installed')
    def test__aggregate_tostr_operation_objectid(self):
        self.db.collection.insert_one({
            'a': ObjectId('5abcfad1fbc93d00080cfe66')
        })
        actual = self.db.collection.aggregate([{'$project': {
            'toString': {'$toString': '$a'},
        }}])
        self.assertEqual(
            [{'toString': '5abcfad1fbc93d00080cfe66'}],
            [{k: v for k, v in doc.items() if k != '_id'} for doc in actual])

    def test__aggregate_unrecognized(self):
        self.db.collection.insert_one({})
        with self.assertRaises(mongomock.OperationFailure):
            self.db.collection.aggregate([
                {'$project': {'a': {'$notAValidOperation': True}}}
            ])

    def test__aggregate_not_implemented(self):
        self.db.collection.insert_one({})

        with self.assertRaises(NotImplementedError):
            self.db.collection.aggregate([
                {'$project': {'a': {'$stdDevPop': 'scores'}}},
            ])

        with self.assertRaises(NotImplementedError):
            self.db.collection.aggregate([{'$project': {
                'a': {'$let': {
                    'vars': {'a': 1},
                    'in': {'$multiply': ['$$a', 3]},
                }},
            }}])

        with self.assertRaises(NotImplementedError):
            self.db.collection.aggregate([
                {'$project': {'a': {'$cmp': [1, 2]}}},
            ])

        with self.assertRaises(NotImplementedError):
            self.db.collection.aggregate([
                {'$project': {'a': {'$isArray': [1, 2]}}}
            ])

        with self.assertRaises(NotImplementedError):
            self.db.collection.aggregate([
                {'$project': {'a': {'$setIntersection': [[2], [1, 2, 3]]}}},
            ])

        with self.assertRaises(NotImplementedError):
            self.db.collection.aggregate([
                {'$group': {'_id': '$b', 'a': {'$mergeObjects': '$a'}}},
            ])

        with self.assertRaises(NotImplementedError):
            self.db.collection.aggregate([
                {'$project': {'a': {'$mergeObjects': [{'a': 2, 'b': 3}, {'a': 5}]}}},
            ])

    def test__aggregate_project_rotate(self):
        self.db.collection.insert_one({'_id': 1, 'a': 1, 'b': 2, 'c': 3})
        actual = self.db.collection.aggregate([
            {'$project': {'a': '$b', 'b': '$a', 'c': 1}},
        ])
        self.assertEqual([{'_id': 1, 'a': 2, 'b': 1, 'c': 3}], list(actual))

    def test__aggregate_mixed_expression(self):
        self.db.collection.insert_one({'_id': 1, 'arr': [2, 3]})
        with self.assertRaises(mongomock.OperationFailure):
            self.db.collection.aggregate([
                {'$project': {'a': {'$literal': False, 'hint': False}}},
            ])

    def test__find_type_array(self):
        self.db.collection.insert_one({'_id': 1, 'arr': [1, 2]})
        self.db.collection.insert_one({'_id': 2, 'arr': {'a': 4, 'b': 5}})
        actual = self.db.collection.find(
            {'arr': {'$type': 'array'}})
        expect = [{'_id': 1, 'arr': [1, 2]}]

        self.assertEqual(expect, list(actual))

    def test__find_type_object(self):
        self.db.collection.insert_one({'_id': 1, 'arr': [1, 2]})
        self.db.collection.insert_one({'_id': 2, 'arr': {'a': 4, 'b': 5}})
        actual = self.db.collection.find({'arr': {'$type': 'object'}})
        expect = [{'_id': 2, 'arr': {'a': 4, 'b': 5}}]

        self.assertEqual(expect, list(actual))

    def test__find_unknown_type(self):
        with self.assertRaises(mongomock.OperationFailure):
            self.db.collection.find_one({'arr': {'$type': 'unknown-type'}})

    def test__find_unimplemented_type(self):
        with self.assertRaises(NotImplementedError):
            self.db.collection.find_one({'arr': {'$type': 'javascript'}})

    def test__find_eq_none(self):
        self.db.collection.insert_one({'_id': 1, 'arr': None})
        self.db.collection.insert_one({'_id': 2})
        actual = self.db.collection.find(
            {'arr': {'$eq': None}},
            projection=['_id']
        )
        expect = [{'_id': 1}, {'_id': 2}]

        self.assertEqual(expect, list(actual))

    def test__find_too_much_nested(self):
        self.db.collection.insert_one({'_id': 1, 'arr': {'a': {'b': 1}}})
        self.db.collection.insert_one({'_id': 2, 'arr': None})
        actual = self.db.collection.find({'arr.a.b': 1}, projection=['_id'])
        self.assertEqual([{'_id': 1}], list(actual))

    def test__find_too_far(self):
        self.db.collection.insert_one({'_id': 1, 'arr': [0, 1]})
        self.db.collection.insert_one({'_id': 2, 'arr': [0]})

        actual = self.db.collection.find({'arr.1': 1}, projection=['_id'])
        self.assertEqual([{'_id': 1}], list(actual))

        actual = self.db.collection.find({'arr.1': {'$exists': False}}, projection=['_id'])
        self.assertEqual([{'_id': 2}], list(actual))

    def test__find_elemmatch_none(self):
        self.db.collection.insert_one({'_id': 1, 'arr': [0, 1]})
        with self.assertRaises(mongomock.OperationFailure):
            self.db.collection.find_one({'arr': {'$elemMatch': None}})

    def test__find_where(self):
        self.db.collection.insert_many([
            {'name': 'Anya'},
            {'name': 'Bob'},
        ])
        with self.assertRaises(NotImplementedError):
            self.db.collection.find_one({
                '$where':
                'function() {return (hex_md5(this.name) == "9b53e667f30cd329dca1ec9e6a83e994")}',
            })

    def test__unwind_no_prefix(self):
        self.db.collection.insert_one({'_id': 1, 'arr': [1, 2]})
        with self.assertRaises(ValueError) as err:
            self.db.collection.aggregate([
                {'$unwind': 'arr'}
            ])
        self.assertEqual(
            "$unwind failed: exception: field path references must be prefixed with a '$' 'arr'",
            str(err.exception))

    def test__unwind_dict_options(self):
        self.db.collection.insert_one({'_id': 1, 'arr': [1, 2]})
        actual = self.db.collection.aggregate([
            {'$unwind': {'path': '$arr'}}
        ])
        self.assertEqual(
            [
                {'_id': 1, 'arr': 1},
                {'_id': 1, 'arr': 2},
            ],
            list(actual))

    def test__unwind_not_array(self):
        self.db.collection.insert_one({'_id': 1, 'arr': 1})
        actual = self.db.collection.aggregate([{'$unwind': '$arr'}])
        self.assertEqual([{'_id': 1, 'arr': 1}], list(actual))

    def test__unwind_include_array_index(self):
        self.db.collection.insert_many([
            {'_id': 1, 'item': 'ABC', 'sizes': ['S', 'M', 'L']},
            {'_id': 2, 'item': 'EFG', 'sizes': []},
            {'_id': 3, 'item': 'IJK', 'sizes': 'M'},
            {'_id': 4, 'item': 'LMN'},
            {'_id': 5, 'item': 'XYZ', 'sizes': None},
        ])
        actual = self.db.collection.aggregate([
            {'$unwind': {'path': '$sizes', 'includeArrayIndex': 'arrayIndex'}}
        ])
        self.assertEqual(
            [
                {'_id': 1, 'item': 'ABC', 'sizes': 'S', 'arrayIndex': 0},
                {'_id': 1, 'item': 'ABC', 'sizes': 'M', 'arrayIndex': 1},
                {'_id': 1, 'item': 'ABC', 'sizes': 'L', 'arrayIndex': 2},
                {'_id': 3, 'item': 'IJK', 'sizes': 'M', 'arrayIndex': None},
            ],
            list(actual))

    def test__unwind_preserve_null_and_empty_arrays(self):
        self.db.collection.insert_many([
            {'_id': 1, 'item': 'ABC', 'sizes': ['S', 'M', 'L']},
            {'_id': 2, 'item': 'EFG', 'sizes': []},
            {'_id': 3, 'item': 'IJK', 'sizes': 'M'},
            {'_id': 4, 'item': 'LMN'},
            {'_id': 5, 'item': 'XYZ', 'sizes': None},
            {'_id': 6, 'item': 'abc', 'sizes': False},
        ])
        actual = self.db.collection.aggregate([
            {'$unwind': {'path': '$sizes', 'preserveNullAndEmptyArrays': True}},
        ])
        self.assertEqual(
            [
                {'_id': 1, 'item': 'ABC', 'sizes': 'S'},
                {'_id': 1, 'item': 'ABC', 'sizes': 'M'},
                {'_id': 1, 'item': 'ABC', 'sizes': 'L'},
                {'_id': 2, 'item': 'EFG'},
                {'_id': 3, 'item': 'IJK', 'sizes': 'M'},
                {'_id': 4, 'item': 'LMN'},
                {'_id': 5, 'item': 'XYZ', 'sizes': None},
                {'_id': 6, 'item': 'abc', 'sizes': False},
            ],
            list(actual))

    def test__unwind_preserve_null_and_empty_arrays_on_nested(self):
        self.db.collection.insert_many([
            {'_id': 1, 'item': 'ABC', 'nest': {'sizes': ['S', 'M', 'L']}},
            {'_id': 2, 'item': 'EFG', 'nest': {'sizes': []}},
            {'_id': 3, 'item': 'IJK', 'nest': {'sizes': 'M'}},
            {'_id': 4, 'item': 'LMN', 'nest': {}},
            {'_id': 5, 'item': 'XYZ', 'nest': {'sizes': None}},
            {'_id': 6, 'item': 'abc', 'nest': {'sizes': False}},
            {'_id': 7, 'item': 'abc', 'nest': ['A', 'B', 'C']},
            {'_id': 8, 'item': 'abc', 'nest': [{'sizes': 'A'}, {'sizes': ['B', 'C']}]},
            {'_id': 9, 'item': 'def'},
        ])
        actual = self.db.collection.aggregate([
            {'$unwind': {'path': '$nest.sizes', 'preserveNullAndEmptyArrays': True}},
        ])
        self.assertEqual(
            [
                {'_id': 1, 'item': 'ABC', 'nest': {'sizes': 'S'}},
                {'_id': 1, 'item': 'ABC', 'nest': {'sizes': 'M'}},
                {'_id': 1, 'item': 'ABC', 'nest': {'sizes': 'L'}},
                {'_id': 2, 'item': 'EFG', 'nest': {}},
                {'_id': 3, 'item': 'IJK', 'nest': {'sizes': 'M'}},
                {'_id': 4, 'item': 'LMN', 'nest': {}},
                {'_id': 5, 'item': 'XYZ', 'nest': {'sizes': None}},
                {'_id': 6, 'item': 'abc', 'nest': {'sizes': False}},
                {'_id': 7, 'item': 'abc', 'nest': ['A', 'B', 'C']},
                {'_id': 8, 'item': 'abc', 'nest': [{'sizes': 'A'}, {'sizes': ['B', 'C']}]},
                {'_id': 9, 'item': 'def'},
            ],
            list(actual))

    def test__array_size_non_array(self):
        self.db.collection.insert_one({'_id': 1, 'arr0': [], 'arr3': [1, 2, 3]})
        with self.assertRaises(mongomock.OperationFailure) as err:
            self.db.collection.aggregate([
                {'$project': {'size': {'$size': 'arr'}}}
            ])
        self.assertEqual(
            'The argument to $size must be an array, but was of type: %s' % type('arr'),
            str(err.exception))

    def test__array_size_argument_array(self):
        self.db.collection.insert_one({'_id': 1, 'arr': [1, 2, 3]})
        with self.assertRaises(mongomock.OperationFailure) as err:
            self.db.collection.aggregate([
                {'$project': {'size': {'$size': [1, 2, 3]}}}
            ])
        self.assertEqual(
            'Expression $size takes exactly 1 arguments. 3 were passed in.',
            str(err.exception))

    def test__array_size_valid_array(self):
        self.db.collection.insert_one({'_id': 1, 'arr0': [], 'arr3': [1, 2, 3]})
        result1 = self.db.collection.aggregate([
            {'$project': {'size': {'$size': '$arr0'}}}
        ]).next()
        self.assertEqual(result1['size'], 0)

        result2 = self.db.collection.aggregate([
            {'$project': {'size': {'$size': '$arr3'}}}
        ]).next()
        self.assertEqual(result2['size'], 3)

    def test__array_size_valid_argument_array(self):
        self.db.collection.insert_one({'_id': 1, 'arr': [1, 2, 3]})
        result1 = self.db.collection.aggregate([
            {'$project': {'size': {'$size': [[1, 2]]}}}
        ]).next()
        self.assertEqual(result1['size'], 2)

        result2 = self.db.collection.aggregate([
            {'$project': {'size': {'$size': ['$arr']}}}
        ]).next()
        self.assertEqual(result2['size'], 3)

        result3 = self.db.collection.aggregate([
            {'$project': {'size': {'$size': [{'$literal': [1, 2, 3, 4, 5]}]}}}
        ]).next()
        self.assertEqual(result3['size'], 5)

    def test__array_size_valid_expression(self):
        self.db.collection.insert_one({'_id': 1, 'arr': [1, 2, 3]})
        result = self.db.collection.aggregate([
            {'$project': {'size': {'$size': {'$literal': [1, 2, 3, 4]}}}}
        ]).next()
        self.assertEqual(result['size'], 4)

    def test__aggregate_project_out_replace(self):
        self.db.collection.insert_one({'_id': 1, 'arr': {'a': 2, 'b': 3}})
        self.db.collection.insert_one({'_id': 2, 'arr': {'a': 4, 'b': 5}})
        new_collection = self.db.get_collection('new_collection')
        new_collection.insert({'_id': 3})
        self.db.collection.aggregate([
            {'$match': {'_id': 1}},
            {
                '$project': {
                    'rename_dot': '$arr.a'
                }
            },
            {'$out': 'new_collection'}
        ])
        actual = list(new_collection.find())
        expect = [{'_id': 1, 'rename_dot': 2}]

        self.assertEqual(expect, actual)

    def test__all_elemmatch(self):
        self.db.collection.insert([
            {
                '_id': 5,
                'code': 'xyz',
                'tags': ['school', 'book', 'bag', 'headphone', 'appliance'],
                'qty': [
                    {'size': 'S', 'num': 10, 'color': 'blue'},
                    {'size': 'M', 'num': 45, 'color': 'blue'},
                    {'size': 'L', 'num': 100, 'color': 'green'},
                ],
            },
            {
                '_id': 6,
                'code': 'abc',
                'tags': ['appliance', 'school', 'book'],
                'qty': [
                    {'size': '6', 'num': 100, 'color': 'green'},
                    {'size': '6', 'num': 50, 'color': 'blue'},
                    {'size': '8', 'num': 100, 'color': 'brown'},
                ],
            },
            {
                '_id': 7,
                'code': 'efg',
                'tags': ['school', 'book'],
                'qty': [
                    {'size': 'S', 'num': 10, 'color': 'blue'},
                    {'size': 'M', 'num': 100, 'color': 'blue'},
                    {'size': 'L', 'num': 100, 'color': 'green'},
                ],
            },
            {
                '_id': 8,
                'code': 'ijk',
                'tags': ['electronics', 'school'],
                'qty': [
                    {'size': 'M', 'num': 100, 'color': 'green'},
                ],
            },
        ])
        filters = {
            'qty': {
                '$all': [
                    {'$elemMatch': {'size': 'M', 'num': {'$gt': 50}}},
                    {'$elemMatch': {'num': 100, 'color': 'green'}},
                ],
            },
        }
        results = self.db.collection.find(filters)
        self.assertEqual([doc['_id'] for doc in results], [7, 8])

    def test__all_size(self):
        self.db.collection.insert_many([
            {
                'code': 'ijk',
                'tags': ['electronics', 'school'],
                'qty': [{'size': 'M', 'num': 100, 'color': 'green'}],
            },
            {
                'code': 'efg',
                'tags': ['school', 'book'],
                'qty': [
                    {'size': 'S', 'num': 10, 'color': 'blue'},
                    {'size': 'M', 'num': 100, 'color': 'blue'},
                    {'size': 'L', 'num': 100, 'color': 'green'},
                ],
            },
        ])
        self.assertEqual(1, self.db.collection.count_documents({'qty.size': {'$all': ['M', 'L']}}))

    def test__filter_eq_on_array(self):
        """$eq on array matches if one element of the array matches."""
        collection = self.db.collection
        collection.insert_many([
            {'_id': 1, 'shape': [{'color': 'red'}]},
            {'_id': 2, 'shape': [{'color': 'yellow'}]},
            {'_id': 3, 'shape': [{'color': 'red'}, {'color': 'yellow'}]},
            {'_id': 4, 'shape': [{'size': 3}]},
            {'_id': 5},
            {'_id': 6, 'shape': {'color': ['red', 'yellow']}},
        ])

        results = self.db.collection.find({'shape.color': {'$eq': 'red'}})
        self.assertEqual([1, 3, 6], [doc['_id'] for doc in results])

    def test__filter_ne_on_array(self):
        """$ne and $nin on array only matches if no element of the array matches."""
        collection = self.db.collection
        collection.insert_many([
            {'_id': 1, 'shape': [{'color': 'red'}]},
            {'_id': 2, 'shape': [{'color': 'yellow'}]},
            {'_id': 3, 'shape': [{'color': 'red'}, {'color': 'yellow'}]},
            {'_id': 4, 'shape': [{'size': 3}]},
            {'_id': 5},
            {'_id': 6, 'shape': {'color': ['red', 'yellow']}},
        ])

        # $ne
        results = self.db.collection.find({'shape.color': {'$ne': 'red'}})
        self.assertEqual([2, 4, 5], [doc['_id'] for doc in results])

        # $ne
        results = self.db.collection.find({'shape.color': {'$ne': ['red', 'yellow']}})
        self.assertEqual([1, 2, 3, 4, 5], [doc['_id'] for doc in results])

        # $nin
        results = self.db.collection.find({'shape.color': {'$nin': ['blue', 'red']}})
        self.assertEqual([2, 4, 5], [doc['_id'] for doc in results])

    def test__filter_ne_multiple_keys(self):
        """Using $ne and another operator."""
        collection = self.db.collection
        collection.insert_many([
            {'_id': 1, 'cases': [{'total': 1}]},
            {'_id': 2, 'cases': [{'total': 2}]},
            {'_id': 3, 'cases': [{'total': 3}]},
            {'_id': 4, 'cases': []},
            {'_id': 5},
        ])

        # $ne
        results = self.db.collection.find({'cases.total': {'$gt': 1, '$ne': 3}})
        self.assertEqual([2], [doc['_id'] for doc in results])

        # $nin
        results = self.db.collection.find({'cases.total': {'$gt': 1, '$nin': [1, 3]}})
        self.assertEqual([2], [doc['_id'] for doc in results])

    def test__filter_objects_comparison(self):
        collection = self.db.collection
        query = {'counts': {'$gt': {'circles': 1}}}
        collection.insert_many([
            # Document kept: circles' value 3 is greater than 1.
            {'_id': 1, 'counts': {'circles': 3}},
            # Document kept: the first key, squares, is greater than circles.
            {'_id': 2, 'counts': {'squares': 0}},
            # Document dropped: the first key, arrows, is smaller than circles.
            {'_id': 3, 'counts': {'arrows': 15}},
            # Document dropped: the dicts are equal.
            {'_id': 4, 'counts': {'circles': 1}},
            # Document kept: the first item is equal, and there is an additional item.
            {'_id': 5, 'counts': collections.OrderedDict([
                ('circles', 1),
                ('arrows', 15),
            ])},
            # Document dropped: same as above, but order matters.
            {'_id': 6, 'counts': collections.OrderedDict([
                ('arrows', 15),
                ('circles', 1),
            ])},
            # Document dropped: the value is missing.
            {'_id': 7},
            # Document dropped: there is less items.
            {'_id': 8, 'counts': {}},
            # Document kept: strings are greater than numbers.
            {'_id': 9, 'counts': {'circles': 'three'}},
            # Document dropped: None is less than numbers.
            {'_id': 10, 'counts': {'circles': None}},
            # Document kept: ObjectIds are more than numbers.
            {'_id': 11, 'counts': {'circles': mongomock.ObjectId()}},
            # Document kept: datetimes are more than numbers.
            {'_id': 12, 'counts': {'circles': datetime.now()}},
            # Document kept: BinData are more than numbers.
            {'_id': 13, 'counts': {'circles': b'binary'}},
        ])
        results = collection.find(query)
        self.assertEqual(
            {1, 2, 5, 9, 11, 12, 13}, {doc['_id'] for doc in results})

        query = {'counts': {'$gt': {'circles': re.compile('3')}}}
        self.assertFalse(list(collection.find(query)))

    @skipIf(not _HAVE_PYMONGO, 'pymongo not installed')
    def test__filter_bson_regex(self):
        self.db.collection.insert_many([
            {'_id': 'a'},
            {'_id': 'A'},
            {'_id': 'abc'},
            {'_id': 'b'},
            {'_id': 'ba'},
        ])
        results = self.db.collection.find({'_id': Regex('^a', 'i')})
        self.assertEqual({'a', 'A', 'abc'}, {doc['_id'] for doc in results})

        self.db.tada.drop()
        self.db.tada.insert_one({'a': 'TADA'})
        self.db.tada.insert_one({'a': 'TA\nDA'})
        self.assertTrue(self.db.tada.find_one({'a': {
            '$regex': Regex('tada', re.IGNORECASE),
        }}))
        self.assertTrue(self.db.tada.find_one({'a': collections.OrderedDict([
            ('$regex', Regex('tada')),
            ('$options', 'i'),
        ])}))
        self.assertTrue(self.db.tada.find_one({'a': collections.OrderedDict([
            ('$regex', Regex('tada', re.IGNORECASE)),
            ('$options', 'm'),
        ])}))

    def test__filter_objects_comparison_unknown_type(self):
        self.db.collection.insert_one({'counts': 3})
        with self.assertRaises(NotImplementedError):
            self.db.collection.find_one({'counts': {'$gt': str}})

    def test__filter_objects_nested_comparison(self):
        collection = self.db.collection
        query = {'counts': {'$gt': {'circles': {'blue': 1}}}}
        collection.insert_many([
            # Document kept: circles' value {'blue': 3} is greater than {'blue': 1}.
            {'_id': 1, 'counts': {'circles': {'blue': 3}}},
            # Document kept: the first key, squares, is greater than circles.
            {'_id': 2, 'counts': {'squares': {}}},
            # Document dropped: the first key, arrows, is smaller than circles.
            {'_id': 3, 'counts': {'arrows': {'blue': 2}}},
            # Document dropped: circles' value {} is less than {'blue': 1}.
            {'_id': 4, 'counts': {'circles': {}}},
            # Document kept: the first value type is greater than the type of {'blue' : 1}.
            {'_id': 5, 'counts': {'arrows': True}},
        ])
        results = collection.find(query)
        self.assertEqual({1, 2, 5}, {doc['_id'] for doc in results})

    def test_filter_not_bad_value(self):
        with self.assertRaises(mongomock.OperationFailure):
            self.db.collection.find_one({'a': {'$not': 3}})

        with self.assertRaises(mongomock.OperationFailure):
            self.db.collection.find_one({'a': {'$not': {'b': 3}}})

    def test_filter_not_regex(self):
        self.db.collection.insert_many([
            {'_id': 1, 'a': 'b'},
            # Starts with a: should be excluded.
            {'_id': 2, 'a': 'a'},
            {'_id': 3, 'a': 'ba'},
            {'_id': 4}
        ])
        results = self.db.collection.find({'a': {'$not': {'$regex': '^a'}}})
        self.assertEqual({1, 3, 4}, {doc['_id'] for doc in results})

    def test_insert_many_bulk_write_error(self):
        collection = self.db.collection
        with self.assertRaises(mongomock.BulkWriteError) as cm:
            collection.insert_many([
                {'_id': 1},
                {'_id': 1}
            ])
        self.assertIn('batch op errors occurred', str(cm.exception))

    @skipIf(not _HAVE_PYMONGO, 'pymongo not installed')
    def test_insert_many_bulk_write_error_details(self):
        collection = self.db.collection
        with self.assertRaises(mongomock.BulkWriteError) as cm:
            collection.insert_many([
                {'_id': 1},
                {'_id': 1}
            ])
        self.assertEqual(65, cm.exception.code)
        write_errors = cm.exception.details['writeErrors']
        self.assertEqual([11000], [error.get('code') for error in write_errors])

    @skipIf(not _HAVE_PYMONGO, 'pymongo not installed')
    def test_insert_bson_validation(self):
        collection = self.db.collection
        with self.assertRaises(InvalidDocument) as cm:
            collection.insert({'a': {'b'}})
        if version.LooseVersion(pymongo.version) < version.LooseVersion('3.8'):
            return
        if IS_PYPY or six.PY2:
            expect = "cannot encode object: set(['b']), of type: <type 'set'>"
        else:
            expect = "cannot encode object: {'b'}, of type: <class 'set'>"
        self.assertEqual(str(cm.exception), expect)

    @skipIf(not _HAVE_PYMONGO, 'pymongo not installed')
    def test_insert_bson_invalid_encode_type(self):
        collection = self.db.collection
        with self.assertRaises(InvalidDocument) as cm:
            collection.insert({'$foo': 'bar'})
        self.assertEqual(str(cm.exception), "key '$foo' must not start with '$'")

    @skipIf(not _HAVE_PYMONGO, 'pymongo not installed')
    def test__update_invalid_encode_type(self):
        self.db.collection.insert_one({'_id': 1, 'foo': 'bar'})

        with self.assertRaises(InvalidDocument):
            self.db.collection.update_one({}, {'$set': {'foo': {'bar'}}})

    @skipIf(not _HAVE_PYMONGO, 'pymongo not installed')
    def test__replace_invalid_encode_type(self):
        self.db.collection.insert_one({'_id': 1, 'foo': 'bar'})

        with self.assertRaises(InvalidDocument):
            self.db.collection.replace_one({}, {'foo': {'bar'}})

    def test_aggregate_unwind_push_first(self):
        collection = self.db.collection
        collection.insert_many(
            [
                {
                    '_id': 1111,
                    'a': [
                        {
                            'class': '03',
                            'a': [
                                {
                                    'b': '030502',
                                    'weight': 100.0
                                },
                                {
                                    'b': '030207',
                                    'weight': 100.0
                                }
                            ]
                        }
                    ],
                    'id': 'ooo',
                    'update_time': 1111
                },
                {
                    '_id': 22222,
                    'a': [
                        {
                            'class': '03',
                            'a': [
                                {
                                    'b': '030502',
                                    'weight': 99.0
                                },
                                {
                                    'b': '0302071',
                                    'weight': 100.0
                                }
                            ]
                        }
                    ],
                    'id': 'ooo',
                    'update_time': 1222
                }
            ]
        )
        actual = collection.aggregate(
            [
                {'$sort': {'update_time': -1}},
                {'$match': {'a': {'$ne': None}}},
                {
                    '$group': {
                        '_id': '$id',
                        'update_time': {'$first': '$update_time'},
                        'a': {'$first': '$a'}
                    }
                },
                {'$unwind': '$a'},
                {'$unwind': '$a.a'},
                {
                    '$group': {
                        '_id': '$_id',
                        'update_time': {'$first': '$update_time'},
                        'a': {
                            '$push': {
                                'b': '$a.a.b',
                                'weight': '$a.a.weight'
                            }
                        }
                    }
                },
                {'$out': 'ooo'}
            ],
            allowDiskUse=True)
        expect = [
            {
                'update_time': 1222,
                'a': [
                    {'weight': 99.0, 'b': '030502'},
                    {'weight': 100.0, 'b': '0302071'}],
                '_id': 'ooo'
            }]
        self.assertEqual(expect, list(actual))

    def test__agregate_first_on_empty(self):
        collection = self.db.collection
        collection.insert_many([
            {'a': 1, 'b': 1},
            {'a': 1, 'b': 2},
            {'a': 2},
            {'a': 2},
        ])
        actual = collection.aggregate([{'$group': {
            '_id': '$a',
            'firstB': {'$first': '$b'},
            'lastB': {'$last': '$b'},
        }}])
        expect = [
            {'_id': 1, 'firstB': 1, 'lastB': 2},
            {'_id': 2, 'firstB': None, 'lastB': None},
        ]
        self.assertEqual(expect, list(actual))

    def test__aggregate_group_scalar_key(self):
        collection = self.db.collection
        collection.insert_many(
            [
                {'a': 2, 'b': 3, 'c': 4},
                {'a': 2, 'b': 3, 'c': 5},
                {'a': 1, 'b': 1, 'c': 1},
            ]
        )
        actual = collection.aggregate([
            {'$group': {'_id': '$a'}},
        ])
        assertCountEqual(self, [{'_id': 1}, {'_id': 2}], list(actual))

    def test__aggregate_group_uuid_key(self):
        collection = self.db.collection
        collection.insert_many(
            [
                {'uuid_field': uuid.uuid4()},
                {'uuid_field': uuid.uuid4()},
            ]
        )
        actual = collection.aggregate([
            {'$group': {'_id': '$uuid_field'}},
        ])
        self.assertEqual(2, len(list(actual)))

    def test__aggregate_group_missing_key(self):
        collection = self.db.collection
        collection.insert_many(
            [
                {'a': 1},
                {},
                {'a': None},
            ]
        )
        actual = collection.aggregate([
            {'$group': {'_id': '$a'}},
        ])
        assertCountEqual(self, [{'_id': 1}, {'_id': None}], list(actual))

    def test__aggregate_group_dict_key(self):
        collection = self.db.collection
        collection.insert_many(
            [
                {'a': 2, 'b': 3, 'c': 4},
                {'a': 2, 'b': 3, 'c': 5},
                {'a': 1, 'b': 1, 'c': 1},
            ]
        )
        actual = collection.aggregate([
            {'$group': {'_id': {'a': '$a', 'b': '$b'}}},
        ])
        assertCountEqual(
            self,
            [{'_id': {'a': 1, 'b': 1}}, {'_id': {'a': 2, 'b': 3}}],
            list(actual)
        )

    @skipIf(not _HAVE_PYMONGO, 'pymongo not installed')
    def test__aggregate_group_dbref_key(self):
        collection = self.db.collection
        collection.insert_many(
            [
                {'myref': DBRef('a', '1')},
                {'myref': DBRef('a', '1')},
                {'myref': DBRef('a', '2')},
                {'myref': DBRef('b', '1')},
            ]
        )
        actual = collection.aggregate([
            {'$group': {'_id': '$myref'}}
        ])
        expect = [
            {'_id': DBRef('b', '1')},
            {'_id': DBRef('a', '2')},
            {'_id': DBRef('a', '1')},
        ]
        assertCountEqual(self, expect, list(actual))

    def test__aggregate_group_sum(self):
        collection = self.db.collection
        collection.insert_many([
            {'group': 'one'},
            {'group': 'one'},
            {'group': 'one', 'data': None},
            {'group': 'one', 'data': 0},
            {'group': 'one', 'data': 2},
            {'group': 'one', 'data': {'a': 1}},
            {'group': 'one', 'data': [1, 2]},
            {'group': 'one', 'data': [3, 4]},
        ])
        actual = collection.aggregate([{'$group': {
            '_id': '$group',
            'count': {'$sum': 1},
            'countData': {'$sum': {'$cond': ['$data', 1, 0]}},
            'countDataExists': {'$sum': {'$cond': {
                'if': {'$gt': ['$data', None]},
                'then': 1,
                'else': 0,
            }}},
        }}])
        expect = [{
            '_id': 'one',
            'count': 8,
            'countData': 4,
            'countDataExists': 5,
        }]
        self.assertEqual(expect, list(actual))

    @skipIf(not _HAVE_PYMONGO, 'pymongo not installed')
    def test__aggregate_group_sum_for_decimal(self):
        collection = self.db.collection
        collection.drop()
        decimal_value = decimal128.Decimal128('4')
        collection.insert_one({'_id': 1, 'a': 2, 'b': 3, 'c': '$d', 'd': decimal_value})
        actual = collection.aggregate([{'$project': {
            '_id': 0,
            'sum': {'$sum': [4, 2, None, 3, '$a', '$b', '$d', {'$sum': [0, 1, '$b']}]},
            'sum_no_decimal': {'$sum': [4, 2, None, 3, '$a', '$b', {'$sum': [0, 1, '$b']}]},
            'sumNone': {'$sum': ['a', None]},
        }}])
        expect = [{
            'sum': decimal128.Decimal128('22'),
            'sum_no_decimal': 18,
            'sumNone': 0,
        }]
        self.assertEqual(expect, list(actual))

    def test__aggregate_bucket(self):
        collection = self.db.collection
        collection.drop()
        collection.insert_many([
            {
                '_id': 1,
                'title': 'The Pillars of Society',
                'artist': 'Grosz',
                'year': 1926,
                'price': 199.99,
            },
            {
                '_id': 2,
                'title': 'Melancholy III',
                'artist': 'Munch',
                'year': 1902,
                'price': 200.00,
            },
            {
                '_id': 3,
                'title': 'Dancer',
                'artist': 'Miro',
                'year': 1925,
                'price': 76.04,
            },
            {
                '_id': 4,
                'title': 'The Great Wave off Kanagawa',
                'artist': 'Hokusai',
                'price': 167.30,
            },
            {
                '_id': 5,
                'title': 'The Persistence of Memory',
                'artist': 'Dali',
                'year': 1931,
                'price': 483.00,
            },
            {
                '_id': 6,
                'title': 'Composition VII',
                'artist': 'Kandinsky',
                'year': 1913,
                'price': 385.00,
            },
            {
                '_id': 7,
                'title': 'The Scream',
                'artist': 'Munch',
                'year': 1893,
                # No price
            },
            {
                '_id': 8,
                'title': 'Blue Flower',
                'artist': "O'Keefe",
                'year': 1918,
                'price': 118.42,
            },
        ])

        actual = collection.aggregate([{'$bucket': {
            'groupBy': '$price',
            'boundaries': [0, 200, 400],
            'default': 'Other',
            'output': {
                'count': {'$sum': 1},
                'titles': {'$push': '$title'},
            },
        }}])
        expect = [
            {
                '_id': 0,
                'count': 4,
                'titles': [
                    'The Pillars of Society',
                    'Dancer',
                    'The Great Wave off Kanagawa',
                    'Blue Flower'
                ],
            },
            {
                '_id': 200,
                'count': 2,
                'titles': [
                    'Melancholy III',
                    'Composition VII'
                ],
            },
            {
                '_id': 'Other',
                'count': 2,
                'titles': [
                    'The Persistence of Memory',
                    'The Scream',
                ],
            },
        ]
        self.assertEqual(expect, list(actual))

    def test__aggregate_bucket_no_default(self):
        collection = self.db.collection
        collection.drop()
        collection.insert_many([
            {
                '_id': 1,
                'title': 'The Pillars of Society',
                'artist': 'Grosz',
                'year': 1926,
                'price': 199.99,
            },
            {
                '_id': 2,
                'title': 'Melancholy III',
                'artist': 'Munch',
                'year': 1902,
                'price': 280.00,
            },
            {
                '_id': 3,
                'title': 'Dancer',
                'artist': 'Miro',
                'year': 1925,
                'price': 76.04,
            },
        ])

        actual = collection.aggregate([{'$bucket': {
            'groupBy': '$price',
            'boundaries': [0, 200, 400, 600],
        }}])
        expect = [
            {
                '_id': 0,
                'count': 2,
            },
            {
                '_id': 200,
                'count': 1,
            },
        ]
        self.assertEqual(expect, list(actual))

        with self.assertRaises(mongomock.OperationFailure):
            collection.aggregate([{'$bucket': {
                'groupBy': '$price',
                'boundaries': [0, 150],
            }}])

    def test__aggregate_bucket_wrong_options(self):
        options = [
            {},
            {'groupBy': '$price', 'boundaries': [0, 1], 'extraOption': 2},
            {'groupBy': '$price'},
            {'boundaries': [0, 1]},
            {'groupBy': '$price', 'boundaries': 3},
            {'groupBy': '$price', 'boundaries': [0]},
            {'groupBy': '$price', 'boundaries': [1, 0]},
        ]
        for option in options:
            with self.assertRaises(mongomock.OperationFailure, msg=option):
                self.db.collection.aggregate([{'$bucket': option}])

    def test__aggregate_subtract_dates(self):
        self.db.collection.insert_one({
            'date': datetime(2014, 7, 4, 13, 0, 4, 20000),
        })
        actual = self.db.collection.aggregate([{'$project': {
            'since': {'$subtract': ['$date', datetime(2014, 7, 4, 13, 0, 0, 20)]},
        }}])
        self.assertEqual([4020], [d['since'] for d in actual])

    def test__aggregate_subtract_milliseconds_from_date(self):
        self.db.collection.insert_one({
            'date': datetime(2014, 7, 4, 13, 0, 4, 20000),
        })
        actual = self.db.collection.aggregate([{'$project': {
            'since': {'$subtract': ['$date', 1000]},
        }}])
        self.assertEqual([datetime(2014, 7, 4, 13, 0, 3, 20000)], [d['since'] for d in actual])

    def test__aggregate_system_variables(self):
        self.db.collection.insert_many([
            {'_id': 1},
            {'_id': 2, 'parent_id': 1},
            {'_id': 3, 'parent_id': 1},
        ])
        actual = self.db.collection.aggregate([
            {'$match': {'parent_id': {'$in': [1]}}},
            {'$group': {'_id': 1, 'docs': {'$push': '$$ROOT'}}},
        ])
        self.assertEqual(
            [{'_id': 1, 'docs': [
                {'_id': 2, 'parent_id': 1},
                {'_id': 3, 'parent_id': 1},
            ]}],
            list(actual))

    def test__aggregate_select_nested(self):
        self.db.collection.insert_one({
            'base_value': 100,
            'values_list': [
                {'updated_value': 5},
                {'updated_value': 15},
            ],
            'nested_value': {
                'updated_value': 7,
            },
        })
        actual = list(self.db.collection.aggregate([
            {'$project': {
                'select_1': '$values_list.1.updated_value',
                'select_nested': '$nested_value.updated_value',
                'select_array': '$values_list.updated_value',
            }},
        ]))
        self.assertEqual(1, len(actual), msg=actual)
        actual[0].pop('_id')
        self.assertEqual({
            'select_1': 15,
            'select_nested': 7,
            'select_array': [5, 15],
        }, actual[0])

    def test__aggregate_concatArrays(self):
        self.db.collection.insert_one({
            'a': [1, 2],
            'b': ['foo', 'bar', 'baz'],
            'c': {
                'arr1': [123],
            }
        })
        actual = self.db.collection.aggregate([{
            '$project': {
                'concat': {'$concatArrays': ['$a', ['#', '*'], '$c.arr1', '$b']},
                'concat_array_expression': {'$concatArrays': '$b'},
                'concat_tuples': {'$concatArrays': ((1, 2, 3), (1,))},
                'concat_none': {'$concatArrays': None},
                'concat_missing_field': {'$concatArrays': '$foo'},
                'concat_none_item': {'$concatArrays': ['$a', None, '$b']},
                'concat_missing_field_item': {'$concatArrays': [[1, 2, 3], '$c.arr2']}
            }
        }])
        self.assertEqual(
            [{
                'concat': [1, 2, '#', '*', 123, 'foo', 'bar', 'baz'],
                'concat_array_expression': ['foo', 'bar', 'baz'],
                'concat_tuples': [1, 2, 3, 1],
                'concat_none': None,
                'concat_missing_field': None,
                'concat_none_item': None,
                'concat_missing_field_item': None
            }],
            [{k: v for k, v in doc.items() if k != '_id'} for doc in actual]
        )

    def test__aggregate_concatArrays_exceptions(self):
        self.db.collection.insert_one({
            'a': {
                'arr1': [123]
            }
        })
        pipeline_parameter_not_array = [
            {
                '$project': {
                    'concat_parameter_not_array': {'$concatArrays': 42}
                }
            }
        ]
        with self.assertRaises(mongomock.OperationFailure):
            self.db.collection.aggregate(pipeline_parameter_not_array)

        pipeline_item_not_array = [
            {
                '$project': {
                    'concat_item_not_array': {'$concatArrays': [[1, 2], '$a']}
                }
            }
        ]
        with self.assertRaises(mongomock.OperationFailure):
            self.db.collection.aggregate(pipeline_item_not_array)

    def test__aggregate_filter(self):
        collection = self.db.collection
        collection.drop()
        collection.insert_many([
            {
                '_id': 0,
                'items': [
                    {'item_id': 43, 'quantity': 2, 'price': 10},
                    {'item_id': 2, 'quantity': 1, 'price': 240},
                ],
            },
            {
                '_id': 1,
                'items': [
                    {'item_id': 23, 'quantity': 3, 'price': 110},
                    {'item_id': 103, 'quantity': 4, 'price': 5},
                    {'item_id': 38, 'quantity': 1, 'price': 300},
                ],
            },
            {
                '_id': 2,
                'items': [
                    {'item_id': 4, 'quantity': 1, 'price': 23},
                ],
            },
        ])

        actual = collection.aggregate([{'$project': {'filtered_items': {'$filter': {
            'input': '$items',
            'as': 'item',
            'cond': {'$gte': ['$$item.price', 100]},
        }}}}])
        expect = [
            {
                '_id': 0,
                'filtered_items': [
                    {'item_id': 2, 'quantity': 1, 'price': 240},
                ],
            },
            {
                '_id': 1,
                'filtered_items': [
                    {'item_id': 23, 'quantity': 3, 'price': 110},
                    {'item_id': 38, 'quantity': 1, 'price': 300},
                ],
            },
            {'_id': 2, 'filtered_items': []},
        ]
        self.assertEqual(expect, list(actual))

    def test__aggregate_filter_wrong_options(self):
        options = [
            3,
            ['$items', {'$gte': ['$$item.price', 100]}],
            {},
            {'input': '$items'},
            {'cond': {'$gte': ['$$item.price', 100]}},
            {'input': '$items', 'cond': {'$$this.filter'}, 'extraOption': 2},
        ]
        self.db.collection.insert_one({})
        for option in options:
            with self.assertRaises(mongomock.OperationFailure, msg=option):
                self.db.collection.aggregate(
                    [{'$project': {'filtered_items': {'$filter': option}}}])

    def test__aggregate_slice(self):
        self.db.collection.drop()
        collection = self.db.collection
        self.db.collection.insert_many([
            {
                '_id': 0,
                'items': list(range(10)),
            },
            {
                '_id': 1,
                'items': list(range(10, 20)),
            },
            {
                '_id': 2,
                'items': list(range(20, 30)),
            },
        ])

        empty = [
            {'_id': 0, 'slice': []},
            {'_id': 1, 'slice': []},
            {'_id': 2, 'slice': []}
        ]
        self.assertEqual(empty, list(collection.aggregate([
            {'$project': {'slice': {'$slice': ['$items', 0]}}}
        ])))

        first_five = [
            {'_id': 0, 'slice': list(range(5))},
            {'_id': 1, 'slice': list(range(10, 15))},
            {'_id': 2, 'slice': list(range(20, 25))}
        ]
        self.assertEqual(first_five, list(collection.aggregate([
            {'$project': {'slice': {'$slice': ['$items', 5]}}}
        ])))
        self.assertEqual(first_five, list(collection.aggregate([
            {'$project': {'slice': {'$slice': ['$items', 0, 5]}}}
        ])))
        self.assertEqual(first_five, list(collection.aggregate([
            {'$project': {'slice': {'$slice': ['$items', -10, 5]}}}
        ])))

        full = [
            {'_id': 0, 'slice': list(range(10))},
            {'_id': 1, 'slice': list(range(10, 20))},
            {'_id': 2, 'slice': list(range(20, 30))}
        ]
        self.assertEqual(full, list(collection.aggregate([
            {'$project': {'slice': {'$slice': ['$items', 10]}}}
        ])))
        self.assertEqual(full, list(collection.aggregate([
            {'$project': {'slice': {'$slice': ['$items', 10000]}}}
        ])))
        self.assertEqual(full, list(collection.aggregate([
            {'$project': {'slice': {'$slice': ['$items', 0, 10000]}}}
        ])))
        self.assertEqual(full, list(collection.aggregate([
            {'$project': {'slice': {'$slice': ['$items', -10]}}}
        ])))
        self.assertEqual(full, list(collection.aggregate([
            {'$project': {'slice': {'$slice': ['$items', -10000]}}}
        ])))
        self.assertEqual(full, list(collection.aggregate([
            {'$project': {'slice': {'$slice': ['$items', -10, 10]}}}
        ])))

        last_five = [
            {'_id': 0, 'slice': list(range(5, 10))},
            {'_id': 1, 'slice': list(range(15, 20))},
            {'_id': 2, 'slice': list(range(25, 30))}
        ]
        self.assertEqual(last_five, list(collection.aggregate([
            {'$project': {'slice': {'$slice': ['$items', 5, 5]}}}
        ])))
        self.assertEqual(last_five, list(collection.aggregate([
            {'$project': {'slice': {'$slice': ['$items', -5]}}}
        ])))
        self.assertEqual(last_five, list(collection.aggregate([
            {'$project': {'slice': {'$slice': ['$items', -5, 5]}}}
        ])))

    def test__aggregate_slice_wrong(self):
        # inserts an item otherwise the slice is not even evaluated
        self.db.collection.insert_one(
            {
                '_id': 0,
                'items': list(range(10)),
            }
        )
        options = [
            {},
            [],
            [0],
            [0, 0],
            ['$items'],
            ['$items', 0, 0],
            ['$items', 1, 0],
            ['$items', 0, -1],
            ['$items', -1, -1],
            ['items', 0],
            ['items', 'foo'],
            ['items', 0, 'bar'],
            '$items',
        ]
        for option in options:
            with self.assertRaises(mongomock.OperationFailure, msg=option):
                self.db.collection.aggregate(
                    [{'$project': {'slice': {'$slice': option}}}])

    def test__write_concern(self):
        self.assertEqual({}, self.db.collection.write_concern.document)
        self.assertTrue(self.db.collection.write_concern.is_server_default)
        self.assertTrue(self.db.collection.write_concern.acknowledged)

        collection = self.db.get_collection('a', write_concern=WriteConcern(
            w=2, wtimeout=100, j=True, fsync=False))
        self.assertEqual({
            'fsync': False,
            'j': True,
            'w': 2,
            'wtimeout': 100,
        }, collection.write_concern.document)

        # http://api.mongodb.com/python/current/api/pymongo/write_concern.html#pymongo.write_concern.WriteConcern.document
        collection.write_concern.document.pop('wtimeout')
        self.assertEqual({
            'fsync': False,
            'j': True,
            'w': 2,
            'wtimeout': 100,
        }, collection.write_concern.document, msg='Write concern is immutable')

    def test__read_preference_default(self):
        # Test various properties of the default read preference.
        self.assertEqual(0, self.db.collection.read_preference.mode)
        self.assertEqual('primary', self.db.collection.read_preference.mongos_mode)
        self.assertEqual({'mode': 'primary'}, self.db.collection.read_preference.document)
        self.assertEqual('Primary', self.db.collection.read_preference.name)
        self.assertEqual([{}], self.db.collection.read_preference.tag_sets)
        self.assertEqual(-1, self.db.collection.read_preference.max_staleness)
        self.assertEqual(0, self.db.collection.read_preference.min_wire_version)

        collection = self.db.get_collection('a', read_preference=self.db.collection.read_preference)
        self.assertEqual('primary', collection.read_preference.mongos_mode)

    @skipIf(not _HAVE_PYMONGO, 'pymongo not installed')
    def test__read_preference(self):
        collection = self.db.get_collection('a', read_preference=ReadPreference.NEAREST)
        self.assertEqual('nearest', collection.read_preference.mongos_mode)

    def test__bulk_write_unordered(self):
        bulk = self.db.collection.initialize_unordered_bulk_op()
        bulk.insert({'_id': 1})
        bulk.insert({'_id': 2})
        bulk.insert({'_id': 1})
        bulk.insert({'_id': 3})
        bulk.insert({'_id': 1})

        with self.assertRaises(mongomock.BulkWriteError) as err_context:
            bulk.execute()

        assertCountEqual(self, [1, 2, 3], [d['_id'] for d in self.db.collection.find()])
        self.assertEqual(3, err_context.exception.details['nInserted'])
        self.assertEqual([2, 4], [e['index'] for e in err_context.exception.details['writeErrors']])

    def test__bulk_write_ordered(self):
        bulk = self.db.collection.initialize_ordered_bulk_op()
        bulk.insert({'_id': 1})
        bulk.insert({'_id': 2})
        bulk.insert({'_id': 1})
        bulk.insert({'_id': 3})
        bulk.insert({'_id': 1})
        with self.assertRaises(mongomock.BulkWriteError) as err_context:
            bulk.execute()

        assertCountEqual(self, [1, 2], [d['_id'] for d in self.db.collection.find()])
        self.assertEqual(2, err_context.exception.details['nInserted'])
        self.assertEqual([2], [e['index'] for e in err_context.exception.details['writeErrors']])

    def test__set_union(self):
        collection = self.db.collection
        collection.insert_many([
            {'array': ['one', 'three']},
        ])
        actual = collection.aggregate([{'$project': {
            '_id': 0,
            'array': {'$setUnion': [['one', 'two'], '$array']},
            'distinct': {'$setUnion': [['one', 'two'], ['three'], ['four']]},
            'nested': {'$setUnion': [['one', 'two'], [['one', 'two']]]},
            'objects': {'$setUnion': [[{'a': 1}, {'b': 2}], [{'a': 1}, {'c': 3}]]},
        }}])
        expect = [{
            'array': ['one', 'two', 'three'],
            'distinct': ['one', 'two', 'three', 'four'],
            'nested': ['one', 'two', ['one', 'two']],
            'objects': [{'a': 1}, {'b': 2}, {'c': 3}],
        }]
        self.assertEqual(expect, list(actual))

    def test__set_equals(self):
        collection = self.db.collection
        collection.insert_many([
            {'array': ['one', 'three']},
        ])
        actual = collection.aggregate([{'$project': {
            '_id': 0,
            'same_array': {'$setEquals': ['$array', '$array']},
            'eq_array': {'$setEquals': [['one', 'three'], '$array']},
            'ne_array': {'$setEquals': [['one', 'two'], '$array']},
            'eq_in_another_order': {'$setEquals': [['one', 'two'], ['two', 'one']]},
            'ne_in_another_order': {'$setEquals': [['one', 'two'], ['three', 'one', 'two']]},
            'three_equal': {'$setEquals': [['one', 'two'], ['two', 'one'], ['one', 'two']]},
            'three_not_equal': {'$setEquals': [['one', 'three'], ['two', 'one'], ['two', 'one']]},
        }}])
        expect = [{
            'same_array': True,
            'eq_array': True,
            'ne_array': False,
            'eq_in_another_order': True,
            'ne_in_another_order': False,
            'three_equal': True,
            'three_not_equal': False,
        }]
        self.assertEqual(expect, list(actual))

    def test__add_to_set_missing_value(self):
        collection = self.db.collection
        collection.insert_many([
            {'key1': 'a', 'my_key': 1},
            {'key1': 'a'},
        ])
        actual = collection.aggregate([{'$group': {
            '_id': {'key1': '$key1'},
            'my_keys': {'$addToSet': '$my_key'},
        }}])
        expect = [{
            '_id': {'key1': 'a'},
            'my_keys': [1],
        }]
        self.assertEqual(expect, list(actual))

    def test__not_implemented_operator(self):
        collection = self.db.collection
        with self.assertRaises(NotImplementedError):
            collection.find_one({'geometry': {'$geoIntersects': {'$geometry': {
                'coordinates': [-122.4194, 37.7749],
                'type': "<GeoJSONGeometryType.Point: 'Point'>",
            }}}})

    def test__not_implemented_methods(self):
        collection = self.db.collection
        with self.assertRaises(NotImplementedError):
            collection.find_raw_batches()
        with self.assertRaises(NotImplementedError):
            collection.aggregate_raw_batches([{'$unwind': '$phones'}])

    def test__insert_do_not_modify_input(self):
        collection = self.db.collection
        document = {
            'number': 3,
            'object': {'a': 1},
            'date': datetime(2000, 1, 1, 12, 30, 30, 12745, tzinfo=UTCPlus2()),
        }
        original_document = copy.deepcopy(document)

        collection.insert_one(document)

        self.assertNotEqual(
            original_document, document, msg='Document has been modified')

        self.assertEqual(
            dict(original_document, _id=None), dict(document, _id=None),
            msg='The only modification is adding the _id.')

        # Comparing stored document and the original one: the dates are modified.
        stored_document = collection.find_one()
        del stored_document['_id']
        self.assertEqual(
            dict(original_document, date=None), dict(stored_document, date=None))
        if six.PY2:
            with self.assertRaises(TypeError):
                self.assertNotEqual(original_document, stored_document)
        else:
            self.assertNotEqual(
                original_document, stored_document,
                msg='The document is not the same because the date TZ has been stripped of and the '
                'microseconds truncated.')
            self.assertNotEqual(
                original_document['date'].timestamp(), stored_document['date'].timestamp())
            self.assertEqual(
                datetime(2000, 1, 1, 10, 30, 30, 12000),
                stored_document['date'],
                msg='The stored document holds a date as timezone naive UTC and without '
                'microseconds')

        # The objects are not linked: modifying the inserted document or the fetched one will
        # have no effect on future retrievals.
        document['object']['new_key'] = 42
        fetched_document = stored_document
        fetched_document['object']['new_key'] = 'post-find'

        stored_document = collection.find_one()
        del stored_document['_id']
        self.assertNotEqual(
            document, stored_document,
            msg='Modifying the inserted document afterwards does not modify the stored document.')
        self.assertNotEqual(
            fetched_document, stored_document,
            msg='Modifying the found document afterwards does not modify the stored document.')
        self.assertEqual(dict(original_document, date=None), dict(stored_document, date=None))

    @skipIf(not _HAVE_PYMONGO, 'pymongo not installed')
    def test__aggregate_to_string(self):
        collection = self.db.collection
        collection.insert_one({
            '_id': ObjectId('5dd6a8f302c91829ef248162'),
            'boolean_true': True,
            'boolean_false': False,
            'integer': 100,
            'date': datetime(2018, 3, 27, 0, 58, 51, 538000),
        })

        actual = collection.aggregate(
            [
                {
                    '$addFields': {
                        '_id': {'$toString': '$_id'},
                        'boolean_true': {'$toString': '$boolean_true'},
                        'boolean_false': {'$toString': '$boolean_false'},
                        'integer': {'$toString': '$integer'},
                        'date': {'$toString': '$date'},
                        'none': {'$toString': '$notexist'}
                    }
                }
            ]
        )
        expect = [{
            '_id': '5dd6a8f302c91829ef248162',
            'boolean_true': 'true',
            'boolean_false': 'false',
            'integer': '100',
            'date': '2018-03-27T00:58:51.538Z',
            'none': None
        }]
        self.assertEqual(expect, list(actual))

    @skipIf(not _HAVE_PYMONGO, 'pymongo not installed')
    def test__aggregate_to_decimal(self):
        collection = self.db.collection
        collection.insert_one({
            '_id': ObjectId('5dd6a8f302c91829ef248161'),
            'boolean_true': True,
            'boolean_false': False,
            'integer': 100,
            'double': 1.999,
            'decimal': decimal128.Decimal128('5.5000'),
            'str_base_10_numeric': '123',
            'str_negative_number': '-23',
            'str_decimal_number': '1.99',
            'str_not_numeric': '123a123',
            'datetime': datetime.utcfromtimestamp(0),
        })
        actual = collection.aggregate(
            [
                {
                    '$addFields': {
                        'boolean_true': {'$toDecimal': '$boolean_true'},
                        'boolean_false': {'$toDecimal': '$boolean_false'},
                        'integer': {'$toDecimal': '$integer'},
                        'double': {'$toDecimal': '$double'},
                        'decimal': {'$toDecimal': '$decimal'},
                        'str_base_10_numeric': {'$toDecimal': '$str_base_10_numeric'},
                        'str_negative_number': {'$toDecimal': '$str_negative_number'},
                        'str_decimal_number': {'$toDecimal': '$str_decimal_number'},
                        'datetime': {'$toDecimal': '$datetime'},
                        'not_exist_field': {'$toDecimal': '$not_exist_field'},
                    }
                },
                {
                    '$project': {
                        '_id': 0
                    }
                }
            ]
        )
        expect = [{
            'boolean_true': decimal128.Decimal128('1'),
            'boolean_false': decimal128.Decimal128('0'),
            'integer': decimal128.Decimal128('100'),
            'double': decimal128.Decimal128('1.99900000000000'),
            'decimal': decimal128.Decimal128('5.5000'),
            'str_base_10_numeric': decimal128.Decimal128('123'),
            'str_negative_number': decimal128.Decimal128('-23'),
            'str_decimal_number': decimal128.Decimal128('1.99'),
            'str_not_numeric': '123a123',
            'datetime': decimal128.Decimal128('0'),
            'not_exist_field': None,
        }]
        self.assertEqual(expect, list(actual))

        with self.assertRaises(mongomock.OperationFailure):
            collection.aggregate(
                [
                    {
                        '$addFields': {
                            'str_not_numeric': {'$toDecimal': '$str_not_numeric'}
                        }
                    },
                    {
                        '$project': {
                            '_id': 0
                        }
                    }
                ]
            )
        with self.assertRaises(TypeError):
            collection.aggregate(
                [
                    {
                        '$addFields': {
                            '_id': {'$toDecimal': '$_id'}
                        }
                    },
                    {
                        '$project': {
                            '_id': 0
                        }
                    }
                ]
            )

    @skipIf(_HAVE_PYMONGO, 'pymongo installed')
    def test__aggregate_to_decimal_without_pymongo(self):
        collection = self.db.collection
        collection.insert_one({
            'boolean_true': True,
            'boolean_false': False,
        })
        with self.assertRaises(NotImplementedError):
            collection.aggregate(
                [
                    {
                        '$addFields': {
                            'boolean_true': {'$toDecimal': '$boolean_true'},
                            'boolean_false': {'$toDecimal': '$boolean_false'},
                        }
                    },
                    {
                        '$project': {
                            '_id': 0
                        }
                    }
                ]
            )

    @skipIf(not _HAVE_PYMONGO, 'pymongo not installed')
    def test__aggregate_to_int(self):
        collection = self.db.collection
        collection.insert_one({
            'boolean_true': True,
            'boolean_false': False,
            'integer': 100,
            'double': 1.999,
            'decimal': decimal128.Decimal128('5.5000')
        })
        actual = collection.aggregate(
            [
                {
                    '$addFields': {
                        'boolean_true': {'$toInt': '$boolean_true'},
                        'boolean_false': {'$toInt': '$boolean_false'},
                        'integer': {'$toInt': '$integer'},
                        'double': {'$toInt': '$double'},
                        'decimal': {'$toInt': '$decimal'},
                        'not_exist': {'$toInt': '$not_exist'},
                    }
                },
                {
                    '$project': {
                        '_id': 0
                    }

                }
            ]
        )
        expect = [{
            'boolean_true': 1,
            'boolean_false': 0,
            'integer': 100,
            'double': 1,
            'decimal': 5,
            'not_exist': None,
        }]
        self.assertEqual(expect, list(actual))

    @skipIf(not _HAVE_PYMONGO, 'pymongo not installed')
    def test__aggregate_date_to_string(self):
        collection = self.db.collection
        collection.insert_one({
            'start_date': datetime(2011, 11, 4, 0, 5, 23),
        })
        actual = collection.aggregate(
            [
                {
                    '$addFields': {
                        'start_date': {
                            '$dateToString': {'format': '%Y/%m/%d %H:%M', 'date': '$start_date'}
                        }
                    }
                },
                {'$project': {'_id': 0}},
            ]
        )
        expect = [{
            'start_date': '2011/11/04 00:05',
        }]
        self.assertEqual(expect, list(actual))

        with self.assertRaises(NotImplementedError):
            self.db.collection.aggregate([
                {'$project': {'a': {'$dateToString': {
                    'date': datetime.now(),
                    'format': '%L'
                }}}},
            ])

        with self.assertRaises(NotImplementedError):
            self.db.collection.aggregate([
                {'$project': {'a': {'$dateToString': {
                    'date': datetime.now(),
                    'format': '%m',
                    'onNull': 'a'
                }}}},
            ])

        with self.assertRaises(NotImplementedError):
            self.db.collection.aggregate([
                {'$project': {'a': {'$dateToString': {
                    'date': datetime.now(),
                    'format': '%m',
                    'timezone': 'America/New_York'
                }}}},
            ])

        with self.assertRaises(mongomock.OperationFailure):
            self.db.collection.aggregate([
                {'$project': {'a': {'$dateToString': {
                    'date': datetime.now(),
                }}}},
            ])

        with self.assertRaises(mongomock.OperationFailure):
            self.db.collection.aggregate([
                {'$project': {'a': {'$dateToString': {
                    'format': '%m',
                }}}},
            ])

        with self.assertRaises(mongomock.OperationFailure):
            self.db.collection.aggregate(
                [{'$project': {'a': {'$dateToString': '10'}}}]
            )

    def test__aggregate_array_to_object(self):
        collection = self.db.collection
        collection.insert_many([{
            'items': [['a', 1], ['b', 2], ['c', 3], ['a', 4]]
        }, {
            'items': (['a', 1], ['b', 2], ['c', 3], ['a', 4])
        }, {
            'items': [('a', 1), ('b', 2), ('c', 3), ('a', 4)]
        }, {
            'items': (('a', 1), ('b', 2), ('c', 3), ('a', 4))
        }, {
            'items': [['a', 1], ('b', 2), ['c', 3], ('a', 4)]
        }, {
            'items': (['a', 1], ('b', 2), ['c', 3], ('a', 4))
        }, {
            'items': [{'k': 'a', 'v': 1}, {'k': 'b', 'v': 2},
                      {'k': 'c', 'v': 3}, {'k': 'a', 'v': 4}],
        }, {
            'items': [],
        }, {
            'items': (),
        }, {
            'items': None,
        }])

        actual = collection.aggregate([
            {'$project': {
                'items': {'$arrayToObject': '$items'},
                'not_exists': {'$arrayToObject': '$nothing'},
                '_id': 0
            }}
        ])

        expect = [{
            'items': {'a': 4, 'b': 2, 'c': 3},
            'not_exists': None
        }, {
            'items': {'a': 4, 'b': 2, 'c': 3},
            'not_exists': None
        }, {
            'items': {'a': 4, 'b': 2, 'c': 3},
            'not_exists': None
        }, {
            'items': {'a': 4, 'b': 2, 'c': 3},
            'not_exists': None
        }, {
            'items': {'a': 4, 'b': 2, 'c': 3},
            'not_exists': None
        }, {
            'items': {'a': 4, 'b': 2, 'c': 3},
            'not_exists': None
        }, {
            'items': {'a': 4, 'b': 2, 'c': 3},
            'not_exists': None
        }, {
            'items': {},
            'not_exists': None
        }, {
            'items': {},
            'not_exists': None
        }, {
            'items': None,
            'not_exists': None
        }]
        self.assertEqual(expect, list(actual))

        # All of these items should trigger an error
        items = [[
            {'$addFields': {'items': ''}},
            {'$project': {'items': {'$arrayToObject': '$items'}, '_id': 0}}
        ], [
            {'$addFields': {'items': 100}},
            {'$project': {'items': {'$arrayToObject': '$items'}, '_id': 0}}
        ], [
            {'$addFields': {'items': [['a', 'b', 'c'], ['d', 2]]}},
            {'$project': {'items': {'$arrayToObject': '$items'}, '_id': 0}}
        ], [
            {'$addFields': {'items': [['a'], ['b', 2]]}},
            {'$project': {'items': {'$arrayToObject': '$items'}, '_id': 0}}
        ], [
            {'$addFields': {'items': [[]]}},
            {'$project': {'items': {'$arrayToObject': '$items'}, '_id': 0}}
        ], [
            {'$addFields': {'items': [{'k': 'a', 'v': 1, 't': 't'}, {'k': 'b', 'v': 2}]}},
            {'$project': {'items': {'$arrayToObject': '$items'}, '_id': 0}}
        ], [
            {'$addFields': {'items': [{'v': 1, 't': 't'}]}},
            {'$project': {'items': {'$arrayToObject': '$items'}, '_id': 0}}
        ], [
            {'$addFields': {'items': [{}]}},
            {'$project': {'items': {'$arrayToObject': '$items'}, '_id': 0}}
        ], [
            {'$addFields': {'items': [['a', 1], {'k': 'b', 'v': 2}]}},
            {'$project': {'items': {'$arrayToObject': '$items'}, '_id': 0}}
        ]]

        for item in items:
            with self.assertRaises(mongomock.OperationFailure):
                collection.aggregate(item)

    def test_aggregate_project_with_boolean(self):
        collection = self.db.collection

        # Test with no items
        expect = []
        actual = collection.aggregate([
            {'$project': {'_id': 0, 'items': {'$and': []}}}
        ])
        self.assertEqual(expect, list(actual))

        expect = []
        actual = collection.aggregate([
            {'$project': {'_id': 0, 'items': {'$or': []}}}
        ])
        self.assertEqual(expect, list(actual))

        expect = []
        actual = collection.aggregate([
            {'$project': {'_id': 0, 'items': {'$not': {}}}}
        ])
        self.assertEqual(expect, list(actual))

        # Tests following are with one item
        collection.insert_one({
            'items': []
        })

        # Test with 0 arguments
        expect = [{'items': True}]
        actual = collection.aggregate([
            {'$project': {'_id': 0, 'items': {'$and': []}}}
        ])
        self.assertEqual(expect, list(actual))

        expect = [{'items': False}]
        actual = collection.aggregate([
            {'$project': {'_id': 0, 'items': {'$or': []}}}
        ])
        self.assertEqual(expect, list(actual))

        expect = [{'items': False}]
        actual = collection.aggregate([
            {'$project': {'_id': 0, 'items': {'$not': {}}}}
        ])
        self.assertEqual(expect, list(actual))

        # Test with one argument
        expect = [{'items': True}]
        actual = collection.aggregate([
            {'$project': {'_id': 0, 'items': {'$and': [True]}}}
        ])
        self.assertEqual(expect, list(actual))

        expect = [{'items': True}]
        actual = collection.aggregate([
            {'$project': {'_id': 0, 'items': {'$or': [True]}}}
        ])
        self.assertEqual(expect, list(actual))

        expect = [{'items': False}]
        actual = collection.aggregate([
            {'$project': {'_id': 0, 'items': {'$not': True}}}
        ])
        self.assertEqual(expect, list(actual))

        # Test with two arguments
        expect = [{'items': True}]
        actual = collection.aggregate([
            {'$project': {'_id': 0, 'items': {'$and': [True, True]}}}
        ])
        self.assertEqual(expect, list(actual))

        expect = [{'items': False}]
        actual = collection.aggregate([
            {'$project': {'_id': 0, 'items': {'$and': [False, True]}}}
        ])
        self.assertEqual(expect, list(actual))

        actual = collection.aggregate([
            {'$project': {'_id': 0, 'items': {'$and': [True, False]}}}
        ])
        self.assertEqual(expect, list(actual))

        actual = collection.aggregate([
            {'$project': {'_id': 0, 'items': {'$and': [False, False]}}}
        ])
        self.assertEqual(expect, list(actual))

        expect = [{'items': True}]
        actual = collection.aggregate([
            {'$project': {'_id': 0, 'items': {'$or': [True, True]}}}
        ])
        self.assertEqual(expect, list(actual))

        actual = collection.aggregate([
            {'$project': {'_id': 0, 'items': {'$or': [False, True]}}}
        ])
        self.assertEqual(expect, list(actual))

        actual = collection.aggregate([
            {'$project': {'_id': 0, 'items': {'$or': [True, False]}}}
        ])
        self.assertEqual(expect, list(actual))

        expect = [{'items': False}]
        actual = collection.aggregate([
            {'$project': {'_id': 0, 'items': {'$or': [False, False]}}}
        ])
        self.assertEqual(expect, list(actual))

        # Following tests are with more than two items
        collection.insert_many([
            {'items': []},
            {'items': []}
        ])

        expect = [{'items': True}] * 3
        actual = collection.aggregate([
            {'$project': {'_id': 0, 'items': {'$and': []}}}
        ])
        self.assertEqual(expect, list(actual))

        expect = [{'items': False}] * 3
        actual = collection.aggregate([
            {'$project': {'_id': 0, 'items': {'$or': []}}}
        ])
        self.assertEqual(expect, list(actual))

        expect = [{'items': False}] * 3
        actual = collection.aggregate([
            {'$project': {'_id': 0, 'items': {'$not': {}}}}
        ])
        self.assertEqual(expect, list(actual))

        # Test with something else than boolean
        collection.insert_one({
            'items': ['foo']
        })

        expect = [{'items': False}] * 3 + [{'items': True}]
        actual = collection.aggregate([
            {'$project': {'_id': 0, 'items': {'$and': [{'$eq': ['$items', ['foo']]}]}}}
        ])
        self.assertEqual(expect, list(actual))

        actual = collection.aggregate([
            {'$project': {'_id': 0, 'items': {'$or': [{'$eq': ['$items', ['foo']]}]}}}
        ])
        self.assertEqual(expect, list(actual))

        expect = [{'items': True}] * 3 + [{'items': False}]
        actual = collection.aggregate([
            {'$project': {'_id': 0, 'items': {'$not': {'$eq': ['$items', ['foo']]}}}}
        ])
        self.assertEqual(expect, list(actual))

    def test_set_no_content(self):
        collection = self.db.collection
        collection.insert_one({'a': 1})
        with self.assertRaises(mongomock.WriteError):
            collection.update_one({}, {'$set': {}})

        with self.assertRaises(mongomock.WriteError):
            collection.update_one({'b': 'will-never-exist'}, {'$set': {}})

    def test_snapshot_arg(self):
        self.db.collection.find(snapshot=False)

    def test_elem_match(self):
        self.db.collection.insert_many([
            {'_id': 0, 'arr': [0, 1, 2, 3, 10]},
            {'_id': 1, 'arr': [0, 2, 4, 6]},
            {'_id': 2, 'arr': [1, 3, 5, 7]}
        ])
        ids = set(doc['_id'] for doc in self.db.collection.find(
            {'arr': {'$elemMatch': {'$lt': 10, '$gt': 4}}}, {'_id': 1}))
        self.assertEqual({1, 2}, ids)

<<<<<<< HEAD
    def test_list_collection_names_filter(self):
        now = datetime.now()
        self.db.create_collection('aggregator')
        for day in range(10):
            new_date = now - timedelta(day)
            self.db.create_collection('historical_{0}'.format(new_date.strftime('%Y_%m_%d')))

        # test without filter
        self.assertEqual(len(self.db.list_collection_names()), 11)

        # test regex
        assert len(self.db.list_collection_names(filter={
            'name': {'$regex': r'historical_\d{4}_\d{2}_\d{2}'}
        })) == 10

        new_date = datetime.now() - timedelta(1)
        col_name = 'historical_{0}'.format(new_date.strftime('%Y_%m_%d'))

        # test not equal
        self.assertEqual(len(self.db.list_collection_names(filter={'name': {'$ne': col_name}})), 10)

        # test equal
        assert col_name in self.db.list_collection_names(filter={'name': col_name})

        # neg invalid field
        with self.assertRaises(NotImplementedError):
            self.db.list_collection_names(filter={'_id': {'$ne': col_name}})

        # neg invalid operator
        with self.assertRaises(NotImplementedError):
            self.db.list_collection_names(filter={'name': {'$ge': col_name}})
=======
    def test__equality(self):
        self.assertEqual(self.db.a, self.db.a)
        self.assertNotEqual(self.db.a, self.db.b)
        self.assertEqual(self.db.a, self.db.get_collection('a'))
        self.assertNotEqual(self.db.a, self.client.other_db.a)
        client = mongomock.MongoClient('localhost')
        self.assertEqual(client.db.collection, mongomock.MongoClient('localhost').db.collection)
        self.assertNotEqual(
            client.db.collection, mongomock.MongoClient('example.com').db.collection)

    @skipIf(sys.version_info < (3,), 'Older versions of Python do not handle hashing the same way')
    def test__hashable(self):
        with self.assertRaises(TypeError):
            {self.db.a, self.db.b}  # pylint: disable=pointless-statement
>>>>>>> f0eb36b6
<|MERGE_RESOLUTION|>--- conflicted
+++ resolved
@@ -5989,7 +5989,6 @@
             {'arr': {'$elemMatch': {'$lt': 10, '$gt': 4}}}, {'_id': 1}))
         self.assertEqual({1, 2}, ids)
 
-<<<<<<< HEAD
     def test_list_collection_names_filter(self):
         now = datetime.now()
         self.db.create_collection('aggregator')
@@ -6021,7 +6020,7 @@
         # neg invalid operator
         with self.assertRaises(NotImplementedError):
             self.db.list_collection_names(filter={'name': {'$ge': col_name}})
-=======
+
     def test__equality(self):
         self.assertEqual(self.db.a, self.db.a)
         self.assertNotEqual(self.db.a, self.db.b)
@@ -6035,5 +6034,4 @@
     @skipIf(sys.version_info < (3,), 'Older versions of Python do not handle hashing the same way')
     def test__hashable(self):
         with self.assertRaises(TypeError):
-            {self.db.a, self.db.b}  # pylint: disable=pointless-statement
->>>>>>> f0eb36b6
+            {self.db.a, self.db.b}  # pylint: disable=pointless-statement